"""Test Home Assistant Add-ons."""

import asyncio
from datetime import timedelta
from pathlib import Path
from unittest.mock import MagicMock, PropertyMock, patch

from docker.errors import DockerException, NotFound
import pytest
from securetar import SecureTarFile

from supervisor.addons.addon import Addon
from supervisor.addons.const import AddonBackupMode
from supervisor.addons.model import AddonModel
from supervisor.const import AddonState, BusEvent
from supervisor.coresys import CoreSys
from supervisor.docker.addon import DockerAddon
from supervisor.docker.const import ContainerState
from supervisor.docker.monitor import DockerContainerStateEvent
from supervisor.exceptions import AddonsError, AddonsJobError, AudioUpdateError
from supervisor.ingress import Ingress
from supervisor.store.repository import Repository
from supervisor.utils.dt import utcnow

from tests.common import get_fixture_path
from tests.const import TEST_ADDON_SLUG


def _fire_test_event(coresys: CoreSys, name: str, state: ContainerState):
    """Fire a test event."""
    coresys.bus.fire_event(
        BusEvent.DOCKER_CONTAINER_STATE_CHANGE,
        DockerContainerStateEvent(
            name=name,
            state=state,
            id="abc123",
            time=1,
        ),
    )


def test_options_merge(coresys: CoreSys, install_addon_ssh: Addon) -> None:
    """Test options merge."""
    addon = coresys.addons.get(TEST_ADDON_SLUG)

    assert addon.options == {
        "apks": [],
        "authorized_keys": [],
        "password": "",
        "server": {"tcp_forwarding": False},
    }

    addon.options = {"password": "test"}
    assert addon.persist["options"] == {"password": "test"}
    assert addon.options == {
        "apks": [],
        "authorized_keys": [],
        "password": "test",
        "server": {"tcp_forwarding": False},
    }

    addon.options = {"password": "test", "apks": ["gcc"]}
    assert addon.persist["options"] == {"password": "test", "apks": ["gcc"]}
    assert addon.options == {
        "apks": ["gcc"],
        "authorized_keys": [],
        "password": "test",
        "server": {"tcp_forwarding": False},
    }

    addon.options = {"password": "test", "server": {"tcp_forwarding": True}}
    assert addon.persist["options"] == {
        "password": "test",
        "server": {"tcp_forwarding": True},
    }
    assert addon.options == {
        "apks": [],
        "authorized_keys": [],
        "password": "test",
        "server": {"tcp_forwarding": True},
    }

    # Test overwrite
    test = addon.options
    test["server"]["test"] = 1
    assert addon.options == {
        "apks": [],
        "authorized_keys": [],
        "password": "test",
        "server": {"tcp_forwarding": True},
    }
    addon.options = {"password": "test", "server": {"tcp_forwarding": True}}


async def test_addon_state_listener(coresys: CoreSys, install_addon_ssh: Addon) -> None:
    """Test addon is setting state from docker events."""
    with patch.object(DockerAddon, "attach"):
        await install_addon_ssh.load()

    assert install_addon_ssh.state == AddonState.UNKNOWN

    with patch.object(Addon, "watchdog_container"):
        _fire_test_event(coresys, f"addon_{TEST_ADDON_SLUG}", ContainerState.RUNNING)
        await asyncio.sleep(0)
        assert install_addon_ssh.state == AddonState.STARTED

        _fire_test_event(coresys, f"addon_{TEST_ADDON_SLUG}", ContainerState.STOPPED)
        await asyncio.sleep(0)
        assert install_addon_ssh.state == AddonState.STOPPED

        _fire_test_event(coresys, f"addon_{TEST_ADDON_SLUG}", ContainerState.HEALTHY)
        await asyncio.sleep(0)
        assert install_addon_ssh.state == AddonState.STARTED

        _fire_test_event(coresys, f"addon_{TEST_ADDON_SLUG}", ContainerState.FAILED)
        await asyncio.sleep(0)
        assert install_addon_ssh.state == AddonState.ERROR

        # Test other addons are ignored
        _fire_test_event(coresys, "addon_local_non_installed", ContainerState.RUNNING)
        await asyncio.sleep(0)
        assert install_addon_ssh.state == AddonState.ERROR


async def test_addon_watchdog(coresys: CoreSys, install_addon_ssh: Addon) -> None:
    """Test addon watchdog works correctly."""
    with patch.object(DockerAddon, "attach"):
        await install_addon_ssh.load()

    install_addon_ssh.watchdog = True
    install_addon_ssh._manual_stop = False  # pylint: disable=protected-access

    with patch.object(Addon, "restart") as restart, patch.object(
        Addon, "start"
    ) as start, patch.object(DockerAddon, "current_state") as current_state:
        # Restart if it becomes unhealthy
        current_state.return_value = ContainerState.UNHEALTHY
        _fire_test_event(coresys, f"addon_{TEST_ADDON_SLUG}", ContainerState.UNHEALTHY)
        await asyncio.sleep(0)
        restart.assert_called_once()
        start.assert_not_called()

        restart.reset_mock()

        # Rebuild if it failed
        current_state.return_value = ContainerState.FAILED
        with patch.object(DockerAddon, "stop") as stop:
            _fire_test_event(coresys, f"addon_{TEST_ADDON_SLUG}", ContainerState.FAILED)
            await asyncio.sleep(0)
            stop.assert_called_once_with(remove_container=True)
            restart.assert_not_called()
            start.assert_called_once()

        start.reset_mock()

        # Do not process event if container state has changed since fired
        current_state.return_value = ContainerState.HEALTHY
        _fire_test_event(coresys, f"addon_{TEST_ADDON_SLUG}", ContainerState.FAILED)
        await asyncio.sleep(0)
        restart.assert_not_called()
        start.assert_not_called()

        # Other addons ignored
        current_state.return_value = ContainerState.UNHEALTHY
        _fire_test_event(coresys, "addon_local_non_installed", ContainerState.UNHEALTHY)
        await asyncio.sleep(0)
        restart.assert_not_called()
        start.assert_not_called()


async def test_watchdog_on_stop(coresys: CoreSys, install_addon_ssh: Addon) -> None:
    """Test addon watchdog restarts addon on stop if not manual."""
    with patch.object(DockerAddon, "attach"):
        await install_addon_ssh.load()

    install_addon_ssh.watchdog = True

    with patch.object(Addon, "restart") as restart, patch.object(
        DockerAddon,
        "current_state",
        return_value=ContainerState.STOPPED,
    ), patch.object(DockerAddon, "stop"):
        # Do not restart when addon stopped by user
        _fire_test_event(coresys, f"addon_{TEST_ADDON_SLUG}", ContainerState.RUNNING)
        await asyncio.sleep(0)
        await install_addon_ssh.stop()
        _fire_test_event(coresys, f"addon_{TEST_ADDON_SLUG}", ContainerState.STOPPED)
        await asyncio.sleep(0)
        restart.assert_not_called()

        # Do restart addon if it stops and user didn't do it
        _fire_test_event(coresys, f"addon_{TEST_ADDON_SLUG}", ContainerState.RUNNING)
        await asyncio.sleep(0)
        _fire_test_event(coresys, f"addon_{TEST_ADDON_SLUG}", ContainerState.STOPPED)
        await asyncio.sleep(0)
        restart.assert_called_once()


async def test_listener_attached_on_install(
    coresys: CoreSys, mock_amd64_arch_supported: None, repository
):
    """Test events listener attached on addon install."""
    coresys.hardware.disk.get_disk_free_space = lambda x: 5000
    container_collection = MagicMock()
    container_collection.get.side_effect = DockerException()
    with patch(
        "supervisor.docker.manager.DockerAPI.containers",
        new=PropertyMock(return_value=container_collection),
    ), patch("pathlib.Path.is_dir", return_value=True), patch(
        "supervisor.addons.addon.Addon.need_build", new=PropertyMock(return_value=False)
    ), patch(
        "supervisor.addons.model.AddonModel.with_ingress",
        new=PropertyMock(return_value=False),
    ):
        await coresys.addons.install(TEST_ADDON_SLUG)

    _fire_test_event(coresys, f"addon_{TEST_ADDON_SLUG}", ContainerState.RUNNING)
    await asyncio.sleep(0)
    assert coresys.addons.get(TEST_ADDON_SLUG).state == AddonState.STARTUP


@pytest.mark.parametrize(
    "boot_timedelta,restart_count", [(timedelta(), 1), (timedelta(days=1), 0)]
)
async def test_watchdog_during_attach(
    coresys: CoreSys,
    repository: Repository,
    boot_timedelta: timedelta,
    restart_count: int,
):
    """Test host reboot treated as manual stop but not supervisor restart."""
    store = coresys.addons.store[TEST_ADDON_SLUG]
    coresys.addons.data.install(store)

    with patch.object(Addon, "restart") as restart, patch.object(
        type(coresys.hardware.helper),
        "last_boot",
        new=PropertyMock(return_value=utcnow()),
    ), patch.object(DockerAddon, "attach"), patch.object(
        DockerAddon,
        "current_state",
        return_value=ContainerState.STOPPED,
    ):
        coresys.config.last_boot = coresys.hardware.helper.last_boot + boot_timedelta
        addon = Addon(coresys, store.slug)
        coresys.addons.local[addon.slug] = addon
        addon.watchdog = True

        await addon.load()
        _fire_test_event(coresys, f"addon_{TEST_ADDON_SLUG}", ContainerState.STOPPED)
        await asyncio.sleep(0)

        assert restart.call_count == restart_count


async def test_install_update_fails_if_out_of_date(
    coresys: CoreSys, install_addon_ssh: Addon
):
    """Test install or update of addon fails when supervisor or plugin is out of date."""
    coresys.hardware.disk.get_disk_free_space = lambda x: 5000

    with patch.object(
        type(coresys.supervisor), "need_update", new=PropertyMock(return_value=True)
    ):
        with pytest.raises(AddonsJobError):
            await coresys.addons.install(TEST_ADDON_SLUG)
        with pytest.raises(AddonsJobError):
            await coresys.addons.update(TEST_ADDON_SLUG)

    with patch.object(
        type(coresys.plugins.audio), "need_update", new=PropertyMock(return_value=True)
    ), patch.object(
        type(coresys.plugins.audio), "update", side_effect=AudioUpdateError
    ):
        with pytest.raises(AddonsJobError):
            await coresys.addons.install(TEST_ADDON_SLUG)
        with pytest.raises(AddonsJobError):
            await coresys.addons.update(TEST_ADDON_SLUG)


async def test_listeners_removed_on_uninstall(
    coresys: CoreSys, install_addon_ssh: Addon
) -> None:
    """Test addon listeners are removed on uninstall."""
    with patch.object(DockerAddon, "attach"):
        await install_addon_ssh.load()

    assert install_addon_ssh.loaded is True
    # pylint: disable=protected-access
    listeners = install_addon_ssh._listeners
    for listener in listeners:
        assert (
            listener in coresys.bus._listeners[BusEvent.DOCKER_CONTAINER_STATE_CHANGE]
        )

    with patch.object(Addon, "persist", new=PropertyMock(return_value=MagicMock())):
        await coresys.addons.uninstall(TEST_ADDON_SLUG)

    for listener in listeners:
        assert (
            listener
            not in coresys.bus._listeners[BusEvent.DOCKER_CONTAINER_STATE_CHANGE]
        )


async def test_start(
    coresys: CoreSys,
    install_addon_ssh: Addon,
    container,
    tmp_supervisor_data,
    path_extern,
) -> None:
    """Test starting an addon without healthcheck."""
    install_addon_ssh.path_data.mkdir()
    await install_addon_ssh.load()
    await asyncio.sleep(0)
    assert install_addon_ssh.state == AddonState.STOPPED

    start_task = await install_addon_ssh.start()
    assert start_task

    _fire_test_event(coresys, f"addon_{TEST_ADDON_SLUG}", ContainerState.RUNNING)
    await start_task
    assert install_addon_ssh.state == AddonState.STARTED


@pytest.mark.parametrize("state", [ContainerState.HEALTHY, ContainerState.UNHEALTHY])
async def test_start_wait_healthcheck(
    coresys: CoreSys,
    install_addon_ssh: Addon,
    container: MagicMock,
    state: ContainerState,
    tmp_supervisor_data,
    path_extern,
) -> None:
    """Test starting an addon with a healthcheck waits for health status."""
    install_addon_ssh.path_data.mkdir()
    container.attrs["Config"] = {"Healthcheck": "exists"}
    await install_addon_ssh.load()
    await asyncio.sleep(0)
    assert install_addon_ssh.state == AddonState.STOPPED

    start_task = await install_addon_ssh.start()
    assert start_task

    _fire_test_event(coresys, f"addon_{TEST_ADDON_SLUG}", ContainerState.RUNNING)
    await asyncio.sleep(0.01)

    assert not start_task.done()
    assert install_addon_ssh.state == AddonState.STARTUP

    _fire_test_event(coresys, f"addon_{TEST_ADDON_SLUG}", state)
    await asyncio.sleep(0.01)

    assert start_task.done()
    assert install_addon_ssh.state == AddonState.STARTED


async def test_start_timeout(
    coresys: CoreSys,
    install_addon_ssh: Addon,
    caplog: pytest.LogCaptureFixture,
    container,
    tmp_supervisor_data,
    path_extern,
) -> None:
    """Test starting an addon times out while waiting."""
    install_addon_ssh.path_data.mkdir()
    await install_addon_ssh.load()
    await asyncio.sleep(0)
    assert install_addon_ssh.state == AddonState.STOPPED

    start_task = await install_addon_ssh.start()
    assert start_task

    caplog.clear()
    with patch(
        "supervisor.addons.addon.asyncio.wait_for", side_effect=asyncio.TimeoutError
    ):
        await start_task

    assert "Timeout while waiting for addon Terminal & SSH to start" in caplog.text


async def test_restart(
    coresys: CoreSys,
    install_addon_ssh: Addon,
    container,
    tmp_supervisor_data,
    path_extern,
) -> None:
    """Test restarting an addon."""
    install_addon_ssh.path_data.mkdir()
    await install_addon_ssh.load()
    await asyncio.sleep(0)
    assert install_addon_ssh.state == AddonState.STOPPED

    start_task = await install_addon_ssh.restart()
    assert start_task

    _fire_test_event(coresys, f"addon_{TEST_ADDON_SLUG}", ContainerState.RUNNING)
    await start_task
    assert install_addon_ssh.state == AddonState.STARTED


@pytest.mark.parametrize("status", ["running", "stopped"])
async def test_backup(
    coresys: CoreSys,
    install_addon_ssh: Addon,
    container: MagicMock,
    status: str,
    tmp_supervisor_data,
    path_extern,
) -> None:
    """Test backing up an addon."""
    container.status = status
    install_addon_ssh.path_data.mkdir()
    await install_addon_ssh.load()

    tarfile = SecureTarFile(coresys.config.path_tmp / "test.tar.gz", "w")
    assert await install_addon_ssh.backup(tarfile) is None


async def test_backup_with_pre_post_command(
    coresys: CoreSys,
    install_addon_ssh: Addon,
    container: MagicMock,
    tmp_supervisor_data,
    path_extern,
) -> None:
    """Test backing up an addon with pre and post command."""
    container.status = "running"
    container.exec_run.return_value = (0, None)
    install_addon_ssh.path_data.mkdir()
    await install_addon_ssh.load()

    tarfile = SecureTarFile(coresys.config.path_tmp / "test.tar.gz", "w")
    with patch.object(
        Addon, "backup_pre", new=PropertyMock(return_value="backup_pre")
    ), patch.object(Addon, "backup_post", new=PropertyMock(return_value="backup_post")):
        assert await install_addon_ssh.backup(tarfile) is None

    assert container.exec_run.call_count == 2
    assert container.exec_run.call_args_list[0].args[0] == "backup_pre"
    assert container.exec_run.call_args_list[1].args[0] == "backup_post"


@pytest.mark.parametrize(
    "get_error,exception_on_exec",
    [
        (NotFound("missing"), False),
        (DockerException(), False),
        (None, True),
        (None, False),
    ],
)
async def test_backup_with_pre_command_error(
    coresys: CoreSys,
    install_addon_ssh: Addon,
    container: MagicMock,
    get_error: DockerException | None,
    exception_on_exec: bool,
    tmp_supervisor_data,
    path_extern,
) -> None:
    """Test backing up an addon with error running pre command."""
    if get_error:
        coresys.docker.containers.get.side_effect = get_error

    if exception_on_exec:
        container.exec_run.side_effect = DockerException()
    else:
        container.exec_run.return_value = (1, None)

    install_addon_ssh.path_data.mkdir()
    await install_addon_ssh.load()

    tarfile = SecureTarFile(coresys.config.path_tmp / "test.tar.gz", "w")
    with patch.object(DockerAddon, "is_running", return_value=True), patch.object(
        Addon, "backup_pre", new=PropertyMock(return_value="backup_pre")
    ), pytest.raises(AddonsError):
        assert await install_addon_ssh.backup(tarfile) is None

    assert not tarfile.path.exists()


@pytest.mark.parametrize("status", ["running", "stopped"])
async def test_backup_cold_mode(
    coresys: CoreSys,
    install_addon_ssh: Addon,
    container: MagicMock,
    status: str,
    tmp_supervisor_data,
    path_extern,
) -> None:
    """Test backing up an addon in cold mode."""
    container.status = status
    install_addon_ssh.path_data.mkdir()
    await install_addon_ssh.load()

    tarfile = SecureTarFile(coresys.config.path_tmp / "test.tar.gz", "w")
    with patch.object(
        AddonModel, "backup_mode", new=PropertyMock(return_value=AddonBackupMode.COLD)
    ), patch.object(
        DockerAddon, "is_running", side_effect=[status == "running", False, False]
    ):
        start_task = await install_addon_ssh.backup(tarfile)

    assert bool(start_task) is (status == "running")


async def test_backup_cold_mode_with_watchdog(
    coresys: CoreSys,
    install_addon_ssh: Addon,
    container: MagicMock,
    tmp_supervisor_data,
    path_extern,
):
    """Test backing up an addon in cold mode with watchdog active."""
    container.status = "running"
    install_addon_ssh.watchdog = True
    install_addon_ssh.path_data.mkdir()
    await install_addon_ssh.load()

    # Simulate stop firing the docker event for stopped container like it normally would
    async def mock_stop(*args, **kwargs):
        container.status = "stopped"
        _fire_test_event(coresys, f"addon_{TEST_ADDON_SLUG}", ContainerState.STOPPED)

    # Patching out the normal end of backup process leaves the container in a stopped state
    # Watchdog should still not try to restart it though, it should remain this way
    tarfile = SecureTarFile(coresys.config.path_tmp / "test.tar.gz", "w")
    with patch.object(Addon, "start") as start, patch.object(
        Addon, "restart"
    ) as restart, patch.object(Addon, "end_backup"), patch.object(
        DockerAddon, "stop", new=mock_stop
    ), patch.object(
        AddonModel,
        "backup_mode",
        new=PropertyMock(return_value=AddonBackupMode.COLD),
    ):
        await install_addon_ssh.backup(tarfile)
        await asyncio.sleep(0)
        start.assert_not_called()
        restart.assert_not_called()


@pytest.mark.parametrize("status", ["running", "stopped"])
async def test_restore(
    coresys: CoreSys,
    install_addon_ssh: Addon,
    container: MagicMock,
    status: str,
    tmp_supervisor_data,
    path_extern,
    mock_aarch64_arch_supported: None,
) -> None:
    """Test restoring an addon."""
    coresys.hardware.disk.get_disk_free_space = lambda x: 5000
    install_addon_ssh.path_data.mkdir()
    await install_addon_ssh.load()

    tarfile = SecureTarFile(get_fixture_path(f"backup_local_ssh_{status}.tar.gz"), "r")
    with patch.object(DockerAddon, "is_running", return_value=False):
        start_task = await coresys.addons.restore(TEST_ADDON_SLUG, tarfile)

    assert bool(start_task) is (status == "running")


async def test_restore_while_running(
    coresys: CoreSys,
    install_addon_ssh: Addon,
    container: MagicMock,
    tmp_supervisor_data,
    path_extern,
    mock_aarch64_arch_supported: None,
):
    """Test restore of a running addon."""
    container.status = "running"
    coresys.hardware.disk.get_disk_free_space = lambda x: 5000
    install_addon_ssh.path_data.mkdir()
    await install_addon_ssh.load()

    tarfile = SecureTarFile(get_fixture_path("backup_local_ssh_stopped.tar.gz"), "r")
    with patch.object(DockerAddon, "is_running", return_value=True), patch.object(
        Ingress, "update_hass_panel"
    ):
        start_task = await coresys.addons.restore(TEST_ADDON_SLUG, tarfile)

    assert bool(start_task) is False
    container.stop.assert_called_once()


async def test_restore_while_running_with_watchdog(
    coresys: CoreSys,
    install_addon_ssh: Addon,
    container: MagicMock,
    tmp_supervisor_data,
    path_extern,
    mock_aarch64_arch_supported: None,
):
    """Test restore of a running addon with watchdog interference."""
    container.status = "running"
    coresys.hardware.disk.get_disk_free_space = lambda x: 5000
    install_addon_ssh.path_data.mkdir()
    install_addon_ssh.watchdog = True
    await install_addon_ssh.load()

    # Simulate stop firing the docker event for stopped container like it normally would
    async def mock_stop(*args, **kwargs):
        container.status = "stopped"
        _fire_test_event(coresys, f"addon_{TEST_ADDON_SLUG}", ContainerState.STOPPED)

    # We restore a stopped backup so restore will not restart it
    # Watchdog will see it stop and should not attempt reanimation either
    tarfile = SecureTarFile(get_fixture_path("backup_local_ssh_stopped.tar.gz"), "r")
    with patch.object(Addon, "start") as start, patch.object(
        Addon, "restart"
    ) as restart, patch.object(DockerAddon, "stop", new=mock_stop), patch.object(
        Ingress, "update_hass_panel"
    ):
        await coresys.addons.restore(TEST_ADDON_SLUG, tarfile)
        await asyncio.sleep(0)
        start.assert_not_called()
        restart.assert_not_called()


async def test_start_when_running(
    coresys: CoreSys,
    install_addon_ssh: Addon,
    container: MagicMock,
    caplog: pytest.LogCaptureFixture,
) -> None:
    """Test starting an addon without healthcheck."""
    container.status = "running"
    await install_addon_ssh.load()
    await asyncio.sleep(0)
    assert install_addon_ssh.state == AddonState.STARTED

    caplog.clear()
    start_task = await install_addon_ssh.start()
    assert start_task
    await start_task

    assert "local_ssh is already running" in caplog.text


<<<<<<< HEAD
async def test_install(
    coresys: CoreSys,
    container: MagicMock,
    tmp_supervisor_data: Path,
    repository,
    mock_aarch64_arch_supported: None,
=======
async def test_local_example_install(
    coresys: CoreSys, container: MagicMock, tmp_supervisor_data: Path, repository
>>>>>>> d7d34d36
):
    """Test install of an addon."""
    assert not (
        data_dir := tmp_supervisor_data / "addons" / "data" / "local_example"
    ).exists()

    with patch.object(DockerAddon, "install") as install:
        await coresys.addons.install("local_example")
        install.assert_called_once()

    assert data_dir.is_dir()


async def test_local_example_start(
    coresys: CoreSys,
    container: MagicMock,
    tmp_supervisor_data: Path,
    install_addon_example: Addon,
):
    """Test start of an addon."""
    install_addon_example.path_data.mkdir()
    await install_addon_example.load()
    await asyncio.sleep(0)
    assert install_addon_example.state == AddonState.STOPPED

    assert not (
        addon_config_dir := tmp_supervisor_data / "addon_configs" / "local_example"
    ).exists()

    await install_addon_example.start()

    assert addon_config_dir.is_dir()<|MERGE_RESOLUTION|>--- conflicted
+++ resolved
@@ -645,17 +645,12 @@
     assert "local_ssh is already running" in caplog.text
 
 
-<<<<<<< HEAD
-async def test_install(
+async def test_local_example_install(
     coresys: CoreSys,
     container: MagicMock,
     tmp_supervisor_data: Path,
     repository,
     mock_aarch64_arch_supported: None,
-=======
-async def test_local_example_install(
-    coresys: CoreSys, container: MagicMock, tmp_supervisor_data: Path, repository
->>>>>>> d7d34d36
 ):
     """Test install of an addon."""
     assert not (
