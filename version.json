{
<<<<<<< HEAD
    "hassio": "0.82",
=======
    "hassio": "0.83",
>>>>>>> aeaa661b
    "homeassistant": "0.61.1",
    "resinos": "1.1",
    "resinhup": "0.3",
    "generic": "0.3",
    "cluster": "0.1"
}<|MERGE_RESOLUTION|>--- conflicted
+++ resolved
@@ -1,9 +1,5 @@
 {
-<<<<<<< HEAD
-    "hassio": "0.82",
-=======
     "hassio": "0.83",
->>>>>>> aeaa661b
     "homeassistant": "0.61.1",
     "resinos": "1.1",
     "resinhup": "0.3",
