{
<<<<<<< HEAD
    "hassio": "103.3",
=======
    "hassio": "104",
>>>>>>> 1314812f
    "homeassistant": "0.70.0",
    "resinos": "1.3",
    "resinhup": "0.3",
    "generic": "0.3",
    "cluster": "0.1"
}<|MERGE_RESOLUTION|>--- conflicted
+++ resolved
@@ -1,9 +1,5 @@
 {
-<<<<<<< HEAD
-    "hassio": "103.3",
-=======
     "hassio": "104",
->>>>>>> 1314812f
     "homeassistant": "0.70.0",
     "resinos": "1.3",
     "resinhup": "0.3",
