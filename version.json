{
<<<<<<< HEAD
    "hassio": "103.3",
    "homeassistant": "0.70.0",
    "resinos": "1.3",
    "resinhup": "0.3",
    "generic": "0.3",
    "cluster": "0.1"
=======
    "hassio": "105",
    "homeassistant": "0.70.0"
>>>>>>> e193afa9
}<|MERGE_RESOLUTION|>--- conflicted
+++ resolved
@@ -1,13 +1,4 @@
 {
-<<<<<<< HEAD
-    "hassio": "103.3",
-    "homeassistant": "0.70.0",
-    "resinos": "1.3",
-    "resinhup": "0.3",
-    "generic": "0.3",
-    "cluster": "0.1"
-=======
     "hassio": "105",
     "homeassistant": "0.70.0"
->>>>>>> e193afa9
 }