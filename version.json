{
<<<<<<< HEAD
    "hassio": "0.35",
=======
    "hassio": "0.36",
>>>>>>> b119a42f
    "homeassistant": "0.46",
    "resinos": "0.8",
    "resinhup": "0.1",
    "generic": "0.3"
}<|MERGE_RESOLUTION|>--- conflicted
+++ resolved
@@ -1,9 +1,5 @@
 {
-<<<<<<< HEAD
-    "hassio": "0.35",
-=======
     "hassio": "0.36",
->>>>>>> b119a42f
     "homeassistant": "0.46",
     "resinos": "0.8",
     "resinhup": "0.1",
