{
<<<<<<< HEAD
    "hassio": "0.76",
=======
    "hassio": "0.77",
>>>>>>> 0b7064af
    "homeassistant": "0.60",
    "resinos": "1.1",
    "resinhup": "0.3",
    "generic": "0.3",
    "cluster": "0.1"
}<|MERGE_RESOLUTION|>--- conflicted
+++ resolved
@@ -1,9 +1,5 @@
 {
-<<<<<<< HEAD
-    "hassio": "0.76",
-=======
     "hassio": "0.77",
->>>>>>> 0b7064af
     "homeassistant": "0.60",
     "resinos": "1.1",
     "resinhup": "0.3",
