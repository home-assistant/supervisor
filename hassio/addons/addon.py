"""Init file for HassIO addons."""
from copy import deepcopy
import logging
import json
from pathlib import Path, PurePath
import re
import shutil
import tarfile
from tempfile import TemporaryDirectory

import voluptuous as vol
from voluptuous.humanize import humanize_error

from .validate import (
    validate_options, SCHEMA_ADDON_SNAPSHOT, RE_VOLUME)
from .utils import check_installed
from ..const import (
    ATTR_NAME, ATTR_VERSION, ATTR_SLUG, ATTR_DESCRIPTON, ATTR_BOOT, ATTR_MAP,
    ATTR_OPTIONS, ATTR_PORTS, ATTR_SCHEMA, ATTR_IMAGE, ATTR_REPOSITORY,
    ATTR_URL, ATTR_ARCH, ATTR_LOCATON, ATTR_DEVICES, ATTR_ENVIRONMENT,
    ATTR_HOST_NETWORK, ATTR_TMPFS, ATTR_PRIVILEGED, ATTR_STARTUP, ATTR_UUID,
    STATE_STARTED, STATE_STOPPED, STATE_NONE, ATTR_USER, ATTR_SYSTEM,
    ATTR_STATE, ATTR_TIMEOUT, ATTR_AUTO_UPDATE, ATTR_NETWORK, ATTR_WEBUI,
    ATTR_HASSIO_API, ATTR_AUDIO, ATTR_AUDIO_OUTPUT, ATTR_AUDIO_INPUT,
    ATTR_GPIO, ATTR_HOMEASSISTANT_API, ATTR_STDIN, ATTR_LEGACY, ATTR_HOST_IPC,
    ATTR_HOST_DBUS, ATTR_AUTO_UART)
from ..coresys import CoreSysAttributes
from ..docker.addon import DockerAddon
from ..utils.json import write_json_file, read_json_file

_LOGGER = logging.getLogger(__name__)

RE_WEBUI = re.compile(
    r"^(?:(?P<s_prefix>https?)|\[PROTO:(?P<t_proto>\w+)\])"
    r":\/\/\[HOST\]:\[PORT:(?P<t_port>\d+)\](?P<s_suffix>.*)$")


class Addon(CoreSysAttributes):
    """Hold data for addon inside HassIO."""

    def __init__(self, coresys, slug):
        """Initialize data holder."""
        self.coresys = coresys
        self.instance = DockerAddon(coresys, slug)

        self._id = slug

    async def load(self):
        """Async initialize of object."""
        if self.is_installed:
            await self.instance.attach()

    @property
    def slug(self):
        """Return slug/id of addon."""
        return self._id

    @property
    def _mesh(self):
        """Return addon data from system or cache."""
        return self._data.system.get(self._id, self._data.cache.get(self._id))

    @property
    def _data(self):
        """Return addons data storage."""
        return self._addons.data

    @property
    def is_installed(self):
        """Return True if a addon is installed."""
        return self._id in self._data.system

    @property
    def is_detached(self):
        """Return True if addon is detached."""
        return self._id not in self._data.cache

    @property
    def version_installed(self):
        """Return installed version."""
        return self._data.user.get(self._id, {}).get(ATTR_VERSION)

    def _set_install(self, version):
        """Set addon as installed."""
        self._data.system[self._id] = deepcopy(self._data.cache[self._id])
        self._data.user[self._id] = {
            ATTR_OPTIONS: {},
            ATTR_VERSION: version,
        }
        self._data.save_data()

    def _set_uninstall(self):
        """Set addon as uninstalled."""
        self._data.system.pop(self._id, None)
        self._data.user.pop(self._id, None)
        self._data.save_data()

    def _set_update(self, version):
        """Update version of addon."""
        self._data.system[self._id] = deepcopy(self._data.cache[self._id])
        self._data.user[self._id][ATTR_VERSION] = version
        self._data.save_data()

    def _restore_data(self, user, system):
        """Restore data to addon."""
        self._data.user[self._id] = deepcopy(user)
        self._data.system[self._id] = deepcopy(system)
        self._data.save_data()

    @property
    def options(self):
        """Return options with local changes."""
        if self.is_installed:
            return {
                **self._data.system[self._id][ATTR_OPTIONS],
                **self._data.user[self._id][ATTR_OPTIONS]
            }
        return self._data.cache[self._id][ATTR_OPTIONS]

    @options.setter
    def options(self, value):
        """Store user addon options."""
<<<<<<< HEAD
        self._data.user[self._id][ATTR_OPTIONS] = deepcopy(value)
=======
        if value is None:
            self._data.user[self._id][ATTR_OPTIONS] = {}
        else:
            self._data.user[self._id][ATTR_OPTIONS] = deepcopy(value)
        self._data.save()
>>>>>>> 70a721a4

    @property
    def boot(self):
        """Return boot config with prio local settings."""
        if ATTR_BOOT in self._data.user.get(self._id, {}):
            return self._data.user[self._id][ATTR_BOOT]
        return self._mesh[ATTR_BOOT]

    @boot.setter
    def boot(self, value):
        """Store user boot options."""
        self._data.user[self._id][ATTR_BOOT] = value

    @property
    def auto_update(self):
        """Return if auto update is enable."""
        if ATTR_AUTO_UPDATE in self._data.user.get(self._id, {}):
            return self._data.user[self._id][ATTR_AUTO_UPDATE]
        return None

    @auto_update.setter
    def auto_update(self, value):
        """Set auto update."""
        self._data.user[self._id][ATTR_AUTO_UPDATE] = value

    @property
    def name(self):
        """Return name of addon."""
        return self._mesh[ATTR_NAME]

    @property
    def timeout(self):
        """Return timeout of addon for docker stop."""
        return self._mesh[ATTR_TIMEOUT]

    @property
    def uuid(self):
        """Return a API token for this add-on."""
        if self.is_installed:
            return self._data.user[self._id][ATTR_UUID]
        return None

    @property
    def description(self):
        """Return description of addon."""
        return self._mesh[ATTR_DESCRIPTON]

    @property
    def long_description(self):
        """Return README.md as long_description."""
        readme = Path(self.path_location, 'README.md')

        # If readme not exists
        if not readme.exists():
            return None

        # Return data
        with readme.open('r') as readme_file:
            return readme_file.read()

    @property
    def repository(self):
        """Return repository of addon."""
        return self._mesh[ATTR_REPOSITORY]

    @property
    def last_version(self):
        """Return version of addon."""
        if self._id in self._data.cache:
            return self._data.cache[self._id][ATTR_VERSION]
        return self.version_installed

    @property
    def startup(self):
        """Return startup type of addon."""
        return self._mesh.get(ATTR_STARTUP)

    @property
    def ports(self):
        """Return ports of addon."""
        if self.host_network or ATTR_PORTS not in self._mesh:
            return None

        if not self.is_installed or \
                ATTR_NETWORK not in self._data.user[self._id]:
            return self._mesh[ATTR_PORTS]
        return self._data.user[self._id][ATTR_NETWORK]

    @ports.setter
    def ports(self, value):
        """Set custom ports of addon."""
        if value is None:
            self._data.user[self._id].pop(ATTR_NETWORK, None)
        else:
            new_ports = {}
            for container_port, host_port in value.items():
                if container_port in self._mesh.get(ATTR_PORTS, {}):
                    new_ports[container_port] = host_port

            self._data.user[self._id][ATTR_NETWORK] = new_ports

    @property
    def webui(self):
        """Return URL to webui or None."""
        if ATTR_WEBUI not in self._mesh:
            return None
        webui = RE_WEBUI.match(self._mesh[ATTR_WEBUI])

        # extract arguments
        t_port = webui.group('t_port')
        t_proto = webui.group('t_proto')
        s_prefix = webui.group('s_prefix') or ""
        s_suffix = webui.group('s_suffix') or ""

        # search host port for this docker port
        if self.ports is None:
            port = t_port
        else:
            port = self.ports.get(f"{t_port}/tcp", t_port)

        # for interface config or port lists
        if isinstance(port, (tuple, list)):
            port = port[-1]

        # lookup the correct protocol from config
        if t_proto:
            proto = 'https' if self.options[t_proto] else 'http'
        else:
            proto = s_prefix

        return f"{proto}://[HOST]:{port}{s_suffix}"

    @property
    def host_network(self):
        """Return True if addon run on host network."""
        return self._mesh[ATTR_HOST_NETWORK]

    @property
    def host_ipc(self):
        """Return True if addon run on host IPC namespace."""
        return self._mesh[ATTR_HOST_IPC]

    @property
    def host_dbus(self):
        """Return True if addon run on host DBUS."""
        return self._mesh[ATTR_HOST_DBUS]

    @property
    def devices(self):
        """Return devices of addon."""
        return self._mesh.get(ATTR_DEVICES)

    @property
    def auto_uart(self):
        """Return True if we should map all uart device."""
        return self._mesh.get(ATTR_AUTO_UART)

    @property
    def tmpfs(self):
        """Return tmpfs of addon."""
        return self._mesh.get(ATTR_TMPFS)

    @property
    def environment(self):
        """Return environment of addon."""
        return self._mesh.get(ATTR_ENVIRONMENT)

    @property
    def privileged(self):
        """Return list of privilege."""
        return self._mesh.get(ATTR_PRIVILEGED)

    @property
    def legacy(self):
        """Return if the add-on don't support hass labels."""
        return self._mesh.get(ATTR_LEGACY)

    @property
    def access_hassio_api(self):
        """Return True if the add-on access to hassio api."""
        return self._mesh[ATTR_HASSIO_API]

    @property
    def access_homeassistant_api(self):
        """Return True if the add-on access to Home-Assistant api proxy."""
        return self._mesh[ATTR_HOMEASSISTANT_API]

    @property
    def with_stdin(self):
        """Return True if the add-on access use stdin input."""
        return self._mesh[ATTR_STDIN]

    @property
    def with_gpio(self):
        """Return True if the add-on access to gpio interface."""
        return self._mesh[ATTR_GPIO]

    @property
    def with_audio(self):
        """Return True if the add-on access to audio."""
        return self._mesh[ATTR_AUDIO]

    @property
    def audio_output(self):
        """Return ALSA config for output or None."""
        if not self.with_audio:
            return None

        setting = self._config.audio_output
        if self.is_installed and \
                ATTR_AUDIO_OUTPUT in self._data.user[self._id]:
            setting = self._data.user[self._id][ATTR_AUDIO_OUTPUT]
        return setting

    @audio_output.setter
    def audio_output(self, value):
        """Set/remove custom audio output settings."""
        if value is None:
            self._data.user[self._id].pop(ATTR_AUDIO_OUTPUT, None)
        else:
            self._data.user[self._id][ATTR_AUDIO_OUTPUT] = value

    @property
    def audio_input(self):
        """Return ALSA config for input or None."""
        if not self.with_audio:
            return None

        setting = self._config.audio_input
        if self.is_installed and ATTR_AUDIO_INPUT in self._data.user[self._id]:
            setting = self._data.user[self._id][ATTR_AUDIO_INPUT]
        return setting

    @audio_input.setter
    def audio_input(self, value):
        """Set/remove custom audio input settings."""
        if value is None:
            self._data.user[self._id].pop(ATTR_AUDIO_INPUT, None)
        else:
            self._data.user[self._id][ATTR_AUDIO_INPUT] = value

    @property
    def url(self):
        """Return url of addon."""
        return self._mesh.get(ATTR_URL)

    @property
    def with_logo(self):
        """Return True if a logo exists."""
        return self.path_logo.exists()

    @property
    def with_changelog(self):
        """Return True if a changelog exists."""
        return self.path_changelog.exists()

    @property
    def supported_arch(self):
        """Return list of supported arch."""
        return self._mesh[ATTR_ARCH]

    @property
    def image(self):
        """Return image name of addon."""
        addon_data = self._mesh

        # Repository with dockerhub images
        if ATTR_IMAGE in addon_data:
            return addon_data[ATTR_IMAGE].format(arch=self._arch)

        # local build
        return "{}/{}-addon-{}".format(
            addon_data[ATTR_REPOSITORY], self._arch,
            addon_data[ATTR_SLUG])

    @property
    def need_build(self):
        """Return True if this  addon need a local build."""
        return ATTR_IMAGE not in self._mesh

    @property
    def map_volumes(self):
        """Return a dict of {volume: policy} from addon."""
        volumes = {}
        for volume in self._mesh[ATTR_MAP]:
            result = RE_VOLUME.match(volume)
            volumes[result.group(1)] = result.group(2) or 'ro'

        return volumes

    @property
    def path_data(self):
        """Return addon data path inside supervisor."""
        return Path(self._config.path_addons_data, self._id)

    @property
    def path_extern_data(self):
        """Return addon data path external for docker."""
        return PurePath(self._config.path_extern_addons_data, self._id)

    @property
    def path_options(self):
        """Return path to addons options."""
        return Path(self.path_data, "options.json")

    @property
    def path_location(self):
        """Return path to this addon."""
        return Path(self._mesh[ATTR_LOCATON])

    @property
    def path_logo(self):
        """Return path to addon logo."""
        return Path(self.path_location, 'logo.png')

    @property
    def path_changelog(self):
        """Return path to addon changelog."""
        return Path(self.path_location, 'CHANGELOG.md')

    def write_options(self):
        """Return True if addon options is written to data."""
        schema = self.schema
        options = self.options

        try:
            schema(options)
            write_json_file(self.path_options, options)
        except vol.Invalid as ex:
            _LOGGER.error("Addon %s have wrong options: %s", self._id,
                          humanize_error(options, ex))
        except (OSError, json.JSONDecodeError) as err:
            _LOGGER.error("Addon %s can't write options: %s", self._id, err)

        else:
            return True

        return False

    @property
    def schema(self):
        """Create a schema for addon options."""
        raw_schema = self._mesh[ATTR_SCHEMA]

        if isinstance(raw_schema, bool):
            return vol.Schema(dict)
        return vol.Schema(vol.All(dict, validate_options(raw_schema)))

    def test_udpate_schema(self):
        """Check if the exists config valid after update."""
        if not self.is_installed or self.is_detached:
            return True

        # load next schema
        new_raw_schema = self._data.cache[self._id][ATTR_SCHEMA]
        default_options = self._data.cache[self._id][ATTR_OPTIONS]

        # if disabled
        if isinstance(new_raw_schema, bool):
            return True

        # merge options
        options = {
            **self._data.user[self._id][ATTR_OPTIONS],
            **default_options,
        }

        # create voluptuous
        new_schema = \
            vol.Schema(vol.All(dict, validate_options(new_raw_schema)))

        # validate
        try:
            new_schema(options)
        except vol.Invalid:
            return False
        return True

    async def install(self):
        """Install a addon."""
        if self._arch not in self.supported_arch:
            _LOGGER.error(
                "Addon %s not supported on %s", self._id, self._arch)
            return False

        if self.is_installed:
            _LOGGER.error("Addon %s is already installed", self._id)
            return False

        if not self.path_data.is_dir():
            _LOGGER.info(
                "Create Home-Assistant addon data folder %s", self.path_data)
            self.path_data.mkdir()

        if not await self.instance.install(self.last_version):
            return False

        self._set_install(self.last_version)
        return True

    @check_installed
    async def uninstall(self):
        """Remove a addon."""
        if not await self.instance.remove():
            return False

        if self.path_data.is_dir():
            _LOGGER.info(
                "Remove Home-Assistant addon data folder %s", self.path_data)
            shutil.rmtree(str(self.path_data))

        self._set_uninstall()
        return True

    async def state(self):
        """Return running state of addon."""
        if not self.is_installed:
            return STATE_NONE

        if await self.instance.is_running():
            return STATE_STARTED
        return STATE_STOPPED

    @check_installed
    def start(self):
        """Set options and start addon.

        Return a coroutine.
        """
        return self.instance.run()

    @check_installed
    def stop(self):
        """Stop addon.

        Return a coroutine.
        """
        return self.instance.stop()

    @check_installed
    async def update(self):
        """Update addon."""
        last_state = await self.state()

        if self.last_version == self.version_installed:
            _LOGGER.warning("No update available for Addon %s", self._id)
            return False

        if not await self.instance.update(self.last_version):
            return False
        self._set_update(self.last_version)

        # restore state
        if last_state == STATE_STARTED:
            await self.instance.run()
        return True

    @check_installed
    def restart(self):
        """Restart addon.

        Return a coroutine.
        """
        return self.instance.restart()

    @check_installed
    def logs(self):
        """Return addons log output.

        Return a coroutine.
        """
        return self.instance.logs()

    @check_installed
    def stats(self):
        """Return stats of container.

        Return a coroutine.
        """
        return self.instance.stats()

    @check_installed
    async def rebuild(self):
        """Performe a rebuild of local build addon."""
        last_state = await self.state()

        if not self.need_build:
            _LOGGER.error("Can't rebuild a none local build addon!")
            return False

        # remove docker container but not addon config
        if not await self.instance.remove():
            return False

        if not await self.instance.install(self.version_installed):
            return False

        # restore state
        if last_state == STATE_STARTED:
            await self.instance.run()
        return True

    @check_installed
    async def write_stdin(self, data):
        """Write data to add-on stdin.

        Return a coroutine.
        """
        if not self.with_stdin:
            _LOGGER.error("Add-on don't support write to stdin!")
            return False

        return await self.instance.write_stdin(data)

    @check_installed
    async def snapshot(self, tar_file):
        """Snapshot a state of a addon."""
        with TemporaryDirectory(dir=str(self._config.path_tmp)) as temp:
            # store local image
            if self.need_build and not await \
                    self.instance.export_image(Path(temp, "image.tar")):
                return False

            data = {
                ATTR_USER: self._data.user.get(self._id, {}),
                ATTR_SYSTEM: self._data.system.get(self._id, {}),
                ATTR_VERSION: self.version_installed,
                ATTR_STATE: await self.state(),
            }

            # store local configs/state
            try:
                write_json_file(Path(temp, "addon.json"), data)
            except (OSError, json.JSONDecodeError) as err:
                _LOGGER.error("Can't save meta for %s: %s", self._id, err)
                return False

            # write into tarfile
            def _create_tar():
                """Write tar inside loop."""
                with tarfile.open(tar_file, "w:gz",
                                  compresslevel=1) as snapshot:
                    snapshot.add(temp, arcname=".")
                    snapshot.add(self.path_data, arcname="data")

            try:
                _LOGGER.info("Build snapshot for addon %s", self._id)
                await self._loop.run_in_executor(None, _create_tar)
            except (tarfile.TarError, OSError) as err:
                _LOGGER.error("Can't write tarfile %s: %s", tar_file, err)
                return False

        _LOGGER.info("Finish snapshot for addon %s", self._id)
        return True

    async def restore(self, tar_file):
        """Restore a state of a addon."""
        with TemporaryDirectory(dir=str(self._config.path_tmp)) as temp:
            # extract snapshot
            def _extract_tar():
                """Extract tar snapshot."""
                with tarfile.open(tar_file, "r:gz") as snapshot:
                    snapshot.extractall(path=Path(temp))

            try:
                await self._loop.run_in_executor(None, _extract_tar)
            except tarfile.TarError as err:
                _LOGGER.error("Can't read tarfile %s: %s", tar_file, err)
                return False

            # read snapshot data
            try:
                data = read_json_file(Path(temp, "addon.json"))
            except (OSError, json.JSONDecodeError) as err:
                _LOGGER.error("Can't read addon.json: %s", err)

            # validate
            try:
                data = SCHEMA_ADDON_SNAPSHOT(data)
            except vol.Invalid as err:
                _LOGGER.error("Can't validate %s, snapshot data: %s",
                              self._id, humanize_error(data, err))
                return False

            # restore data / reload addon
            _LOGGER.info("Restore config for addon %s", self._id)
            self._restore_data(data[ATTR_USER], data[ATTR_SYSTEM])

            # check version / restore image
            version = data[ATTR_VERSION]
            if not await self.instance.exists():
                _LOGGER.info("Restore image for addon %s", self._id)

                image_file = Path(temp, "image.tar")
                if image_file.is_file():
                    await self.instance.import_image(image_file, version)
                else:
                    if await self.instance.install(version):
                        await self.instance.cleanup()
            else:
                await self.instance.stop()

            # restore data
            def _restore_data():
                """Restore data."""
                if self.path_data.is_dir():
                    shutil.rmtree(str(self.path_data), ignore_errors=True)
                shutil.copytree(str(Path(temp, "data")), str(self.path_data))

            try:
                _LOGGER.info("Restore data for addon %s", self._id)
                await self._loop.run_in_executor(None, _restore_data)
            except shutil.Error as err:
                _LOGGER.error("Can't restore origin data: %s", err)
                return False

            # run addon
            if data[ATTR_STATE] == STATE_STARTED:
                return await self.start()

        _LOGGER.info("Finish restore for addon %s", self._id)
        return True<|MERGE_RESOLUTION|>--- conflicted
+++ resolved
@@ -120,15 +120,10 @@
     @options.setter
     def options(self, value):
         """Store user addon options."""
-<<<<<<< HEAD
-        self._data.user[self._id][ATTR_OPTIONS] = deepcopy(value)
-=======
         if value is None:
             self._data.user[self._id][ATTR_OPTIONS] = {}
         else:
             self._data.user[self._id][ATTR_OPTIONS] = deepcopy(value)
-        self._data.save()
->>>>>>> 70a721a4
 
     @property
     def boot(self):
