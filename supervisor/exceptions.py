--- conflicted
+++ resolved
@@ -295,7 +295,6 @@
     """Raise if suggestion/issue was not found."""
 
 
-<<<<<<< HEAD
 # Store
 
 
@@ -305,10 +304,10 @@
 
 class StoreGitError(StoreError):
     """Raise if something on git is happening."""
-=======
-# Job
+
+
+# JobManager
 
 
 class JobException(HassioError):
     """Base job exception."""
->>>>>>> a18b706f
