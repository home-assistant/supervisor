"""Interface class for Supervisor Docker object."""

from __future__ import annotations

from abc import ABC, abstractmethod
from collections import defaultdict
from collections.abc import Awaitable
from contextlib import suppress
from http import HTTPStatus
import logging
import re
from time import time
from typing import Any, cast
from uuid import uuid4

import aiodocker
from awesomeversion import AwesomeVersion
from awesomeversion.strategy import AwesomeVersionStrategy
import docker
from docker.models.containers import Container
import requests

from ..bus import EventListener
from ..const import (
    ATTR_PASSWORD,
    ATTR_REGISTRY,
    ATTR_USERNAME,
    LABEL_ARCH,
    LABEL_VERSION,
    BusEvent,
    CpuArch,
)
from ..coresys import CoreSys
from ..exceptions import (
    DockerAPIError,
    DockerError,
    DockerHubRateLimitExceeded,
    DockerJobError,
    DockerLogOutOfOrder,
    DockerNotFound,
    DockerRequestError,
)
from ..jobs import SupervisorJob
from ..jobs.const import JOB_GROUP_DOCKER_INTERFACE, JobConcurrency
from ..jobs.decorator import Job
from ..jobs.job_group import JobGroup
from ..resolution.const import ContextType, IssueType, SuggestionType
from ..utils.sentry import async_capture_exception
from .const import ContainerState, PullImageLayerStage, RestartPolicy
from .manager import CommandReturn, PullLogEntry
from .monitor import DockerContainerStateEvent
from .stats import DockerStats

_LOGGER: logging.Logger = logging.getLogger(__name__)

IMAGE_WITH_HOST = re.compile(r"^((?:[a-z0-9]+(?:-[a-z0-9]+)*\.)+[a-z]{2,})\/.+")
DOCKER_HUB = "hub.docker.com"

MAP_ARCH: dict[CpuArch | str, str] = {
    CpuArch.ARMV7: "linux/arm/v7",
    CpuArch.ARMHF: "linux/arm/v6",
    CpuArch.AARCH64: "linux/arm64",
    CpuArch.I386: "linux/386",
    CpuArch.AMD64: "linux/amd64",
}


def _container_state_from_model(docker_container: Container) -> ContainerState:
    """Get container state from model."""
    if docker_container.status == "running":
        if "Health" in docker_container.attrs["State"]:
            return (
                ContainerState.HEALTHY
                if docker_container.attrs["State"]["Health"]["Status"] == "healthy"
                else ContainerState.UNHEALTHY
            )
        return ContainerState.RUNNING

    if docker_container.attrs["State"]["ExitCode"] > 0:
        return ContainerState.FAILED

    return ContainerState.STOPPED


class DockerInterface(JobGroup, ABC):
    """Docker Supervisor interface."""

    def __init__(self, coresys: CoreSys):
        """Initialize Docker base wrapper."""
        super().__init__(
            coresys,
            JOB_GROUP_DOCKER_INTERFACE.format_map(
                defaultdict(str, name=self.name or uuid4().hex)
            ),
            self.name,
        )
        self.coresys: CoreSys = coresys
        self._meta: dict[str, Any] | None = None

    @property
    def timeout(self) -> int:
        """Return timeout for Docker actions."""
        return 10

    @property
    @abstractmethod
    def name(self) -> str:
        """Return name of Docker container."""

    @property
    def meta_config(self) -> dict[str, Any]:
        """Return meta data of configuration for container/image."""
        if not self._meta:
            return {}
        return self._meta.get("Config", {})

    @property
    def meta_host(self) -> dict[str, Any]:
        """Return meta data of configuration for host."""
        if not self._meta:
            return {}
        return self._meta.get("HostConfig", {})

    @property
    def meta_labels(self) -> dict[str, str]:
        """Return meta data of labels for container/image."""
        return self.meta_config.get("Labels") or {}

    @property
    def meta_mounts(self) -> list[dict[str, Any]]:
        """Return meta data of mounts for container/image."""
        if not self._meta:
            return []
        return self._meta.get("Mounts", [])

    @property
    def image(self) -> str | None:
        """Return name of Docker image."""
        try:
            return self.meta_config["Image"].partition(":")[0]
        except KeyError:
            return None

    @property
    def version(self) -> AwesomeVersion | None:
        """Return version of Docker image."""
        if LABEL_VERSION not in self.meta_labels:
            return None
        return AwesomeVersion(self.meta_labels[LABEL_VERSION])

    @property
    def arch(self) -> str | None:
        """Return arch of Docker image."""
        return self.meta_labels.get(LABEL_ARCH)

    @property
    def in_progress(self) -> bool:
        """Return True if a task is in progress."""
        return self.active_job is not None

    @property
    def restart_policy(self) -> RestartPolicy | None:
        """Return restart policy of container."""
        if "RestartPolicy" not in self.meta_host:
            return None

        policy = self.meta_host["RestartPolicy"].get("Name")
        return policy if policy else RestartPolicy.NO

    @property
    def security_opt(self) -> list[str]:
        """Control security options."""
        # Disable Seccomp / We don't support it official and it
        # causes problems on some types of host systems.
        return ["seccomp=unconfined"]

    @property
    def healthcheck(self) -> dict[str, Any] | None:
        """Healthcheck of instance if it has one."""
        return self.meta_config.get("Healthcheck")

    def _get_credentials(self, image: str) -> dict:
        """Return a dictionay with credentials for docker login."""
        registry = None
        credentials = {}
        matcher = IMAGE_WITH_HOST.match(image)

        # Custom registry
        if matcher:
            if matcher.group(1) in self.sys_docker.config.registries:
                registry = matcher.group(1)
                credentials[ATTR_REGISTRY] = registry

        # If no match assume "dockerhub" as registry
        elif DOCKER_HUB in self.sys_docker.config.registries:
            registry = DOCKER_HUB

        if registry:
            stored = self.sys_docker.config.registries[registry]
            credentials[ATTR_USERNAME] = stored[ATTR_USERNAME]
            credentials[ATTR_PASSWORD] = stored[ATTR_PASSWORD]

            _LOGGER.debug(
                "Logging in to %s as %s",
                registry,
                stored[ATTR_USERNAME],
            )

        return credentials

    async def _docker_login(self, image: str) -> None:
        """Try to log in to the registry if there are credentials available."""
        if not self.sys_docker.config.registries:
            return

        credentials = self._get_credentials(image)
        if not credentials:
            return

        await self.sys_run_in_executor(self.sys_docker.dockerpy.login, **credentials)

    def _process_pull_image_log(  # noqa: C901
        self, install_job_id: str, reference: PullLogEntry
    ) -> None:
        """Process events fired from a docker while pulling an image, filtered to a given job id."""
        if (
            reference.job_id != install_job_id
            or not reference.id
            or not reference.status
            or not (stage := PullImageLayerStage.from_status(reference.status))
        ):
            return

        # Pulling FS Layer is our marker for a layer that needs to be downloaded and extracted. Otherwise it already exists and we can ignore
        job: SupervisorJob | None = None
        if stage == PullImageLayerStage.PULLING_FS_LAYER:
            job = self.sys_jobs.new_job(
                name="Pulling container image layer",
                initial_stage=stage.status,
                reference=reference.id,
                parent_id=install_job_id,
                internal=True,
            )
            job.done = False
            return

        # Find our sub job to update details of
        for j in self.sys_jobs.jobs:
            if j.parent_id == install_job_id and j.reference == reference.id:
                job = j
                break

        # This likely only occurs if the logs came in out of sync and we got progress before the Pulling FS Layer one
        if not job:
            raise DockerLogOutOfOrder(
                f"Received pull image log with status {reference.status} for image id {reference.id} and parent job {install_job_id} but could not find a matching job, skipping",
                _LOGGER.debug,
            )

        # Hopefully these come in order but if they sometimes get out of sync, avoid accidentally going backwards
        # If it happens a lot though we may need to reconsider the value of this feature
        if job.done:
            raise DockerLogOutOfOrder(
                f"Received pull image log with status {reference.status} for job {job.uuid} but job was done, skipping",
                _LOGGER.debug,
            )

        if job.stage and stage < PullImageLayerStage.from_status(job.stage):
            raise DockerLogOutOfOrder(
                f"Received pull image log with status {reference.status} for job {job.uuid} but job was already on stage {job.stage}, skipping",
                _LOGGER.debug,
            )

        # For progress calcuation we assume downloading and extracting are each 50% of the time and others stages negligible
        progress = job.progress
        match stage:
            case PullImageLayerStage.DOWNLOADING | PullImageLayerStage.EXTRACTING:
                if (
                    reference.progress_detail
                    and reference.progress_detail.current
                    and reference.progress_detail.total
                ):
                    progress = 50 * (
                        reference.progress_detail.current
                        / reference.progress_detail.total
                    )
                    if stage == PullImageLayerStage.EXTRACTING:
                        progress += 50
            case (
                PullImageLayerStage.VERIFYING_CHECKSUM
                | PullImageLayerStage.DOWNLOAD_COMPLETE
            ):
                progress = 50
            case PullImageLayerStage.PULL_COMPLETE:
                progress = 100
            case PullImageLayerStage.RETRYING_DOWNLOAD:
                progress = 0

        if stage != PullImageLayerStage.RETRYING_DOWNLOAD and progress < job.progress:
            raise DockerLogOutOfOrder(
                f"Received pull image log with status {reference.status} for job {job.uuid} that implied progress was {progress} but current progress is {job.progress}, skipping",
                _LOGGER.debug,
            )

        # Our filters have all passed. Time to update the job
        # Only downloading and extracting have progress details. Use that to set extra
        # We'll leave it around on later stages as the total bytes may be useful after that stage
        # Enforce range to prevent float drift error
        progress = max(0, min(progress, 100))
        if (
            stage in {PullImageLayerStage.DOWNLOADING, PullImageLayerStage.EXTRACTING}
            and reference.progress_detail
        ):
            job.update(
                progress=progress,
                stage=stage.status,
                extra={
                    "current": reference.progress_detail.current,
                    "total": reference.progress_detail.total,
                },
            )
        else:
            # If we reach DOWNLOAD_COMPLETE without ever having set extra (small layers that skip
            # the downloading phase), set a minimal extra so aggregate progress calculation can proceed
            extra = job.extra
            if stage == PullImageLayerStage.DOWNLOAD_COMPLETE and not job.extra:
                extra = {"current": 1, "total": 1}

            job.update(
                progress=progress,
                stage=stage.status,
                done=stage == PullImageLayerStage.PULL_COMPLETE,
                extra=None if stage == PullImageLayerStage.RETRYING_DOWNLOAD else extra,
            )

        # Once we have received a progress update for every child job, start to set status of the main one
        install_job = self.sys_jobs.get_job(install_job_id)
        layer_jobs = [
            job
            for job in self.sys_jobs.jobs
            if job.parent_id == install_job.uuid
            and job.name == "Pulling container image layer"
        ]

        # First set the total bytes to be downloaded/extracted on the main job
        if not install_job.extra:
            total = 0
            for job in layer_jobs:
                if not job.extra:
                    return
                total += job.extra["total"]
            install_job.extra = {"total": total}
        else:
            total = install_job.extra["total"]

        # Then determine total progress based on progress of each sub-job, factoring in size of each compared to total
        progress = 0.0
        stage = PullImageLayerStage.PULL_COMPLETE
        for job in layer_jobs:
            if not job.extra:
                return
            progress += job.progress * (job.extra["total"] / total)
            job_stage = PullImageLayerStage.from_status(cast(str, job.stage))

            if job_stage < PullImageLayerStage.EXTRACTING:
                stage = PullImageLayerStage.DOWNLOADING
            elif (
                stage == PullImageLayerStage.PULL_COMPLETE
                and job_stage < PullImageLayerStage.PULL_COMPLETE
            ):
                stage = PullImageLayerStage.EXTRACTING

        # Ensure progress is 100 at this point to prevent float drift
        if stage == PullImageLayerStage.PULL_COMPLETE:
            progress = 100

        # To reduce noise, limit updates to when result has changed by an entire percent or when stage changed
        if stage != install_job.stage or progress >= install_job.progress + 1:
            install_job.update(stage=stage.status, progress=max(0, min(progress, 100)))

    @Job(
        name="docker_interface_install",
        on_condition=DockerJobError,
        concurrency=JobConcurrency.GROUP_REJECT,
        internal=True,
    )
    async def install(
        self,
        version: AwesomeVersion,
        image: str | None = None,
        latest: bool = False,
        arch: CpuArch | None = None,
    ) -> None:
        """Pull docker image."""
        image = image or self.image
        if not image:
            raise ValueError("Cannot pull without an image!")

        image_arch = str(arch) if arch else self.sys_arch.supervisor
        listener: EventListener | None = None

        _LOGGER.info("Downloading docker image %s with tag %s.", image, version)
        try:
            if self.sys_docker.config.registries:
                # Try login if we have defined credentials
                await self._docker_login(image)

            curr_job_id = self.sys_jobs.current.uuid

            async def process_pull_image_log(reference: PullLogEntry) -> None:
                try:
                    self._process_pull_image_log(curr_job_id, reference)
                except DockerLogOutOfOrder as err:
                    # Send all these to sentry. Missing a few progress updates
                    # shouldn't matter to users but matters to us
                    await async_capture_exception(err)

            listener = self.sys_bus.register_event(
                BusEvent.DOCKER_IMAGE_PULL_UPDATE, process_pull_image_log
            )

            # Pull new image
            docker_image = await self.sys_docker.pull_image(
                self.sys_jobs.current.uuid,
                image,
                str(version),
                platform=MAP_ARCH[image_arch],
            )

<<<<<<< HEAD
            # Validate content
            try:
                await self._validate_trust(cast(str, docker_image["Id"]))
            except CodeNotaryError:
                with suppress(aiodocker.DockerError, requests.RequestException):
                    await self.sys_docker.images.delete(
                        f"{image}:{version!s}", force=True
                    )
                raise

=======
>>>>>>> 8f2b0763
            # Tag latest
            if latest:
                _LOGGER.info(
                    "Tagging image %s with version %s as latest", image, version
                )
                await self.sys_docker.images.tag(
                    docker_image["Id"], image, tag="latest"
                )
        except docker.errors.APIError as err:
            if err.status_code == HTTPStatus.TOO_MANY_REQUESTS:
                self.sys_resolution.create_issue(
                    IssueType.DOCKER_RATELIMIT,
                    ContextType.SYSTEM,
                    suggestions=[SuggestionType.REGISTRY_LOGIN],
                )
                raise DockerHubRateLimitExceeded(_LOGGER.error) from err
            await async_capture_exception(err)
            raise DockerError(
                f"Can't install {image}:{version!s}: {err}", _LOGGER.error
            ) from err
        except aiodocker.DockerError as err:
            if err.status == HTTPStatus.TOO_MANY_REQUESTS:
                self.sys_resolution.create_issue(
                    IssueType.DOCKER_RATELIMIT,
                    ContextType.SYSTEM,
                    suggestions=[SuggestionType.REGISTRY_LOGIN],
                )
                raise DockerHubRateLimitExceeded(_LOGGER.error) from err
            await async_capture_exception(err)
            raise DockerError(
                f"Can't install {image}:{version!s}: {err}", _LOGGER.error
            ) from err
        except (
            docker.errors.DockerException,
            requests.RequestException,
        ) as err:
            await async_capture_exception(err)
            raise DockerError(
                f"Unknown error with {image}:{version!s} -> {err!s}", _LOGGER.error
            ) from err
        finally:
            if listener:
                self.sys_bus.remove_listener(listener)

        self._meta = docker_image

    async def exists(self) -> bool:
        """Return True if Docker image exists in local repository."""
        with suppress(aiodocker.DockerError, requests.RequestException):
            await self.sys_docker.images.inspect(f"{self.image}:{self.version!s}")
            return True
        return False

    async def is_running(self) -> bool:
        """Return True if Docker is running."""
        try:
            docker_container = await self.sys_run_in_executor(
                self.sys_docker.containers.get, self.name
            )
        except docker.errors.NotFound:
            return False
        except docker.errors.DockerException as err:
            raise DockerAPIError() from err
        except requests.RequestException as err:
            raise DockerRequestError() from err

        return docker_container.status == "running"

    async def current_state(self) -> ContainerState:
        """Return current state of container."""
        try:
            docker_container = await self.sys_run_in_executor(
                self.sys_docker.containers.get, self.name
            )
        except docker.errors.NotFound:
            return ContainerState.UNKNOWN
        except docker.errors.DockerException as err:
            raise DockerAPIError() from err
        except requests.RequestException as err:
            raise DockerRequestError() from err

        return _container_state_from_model(docker_container)

    @Job(name="docker_interface_attach", concurrency=JobConcurrency.GROUP_QUEUE)
    async def attach(
        self, version: AwesomeVersion, *, skip_state_event_if_down: bool = False
    ) -> None:
        """Attach to running Docker container."""
        with suppress(docker.errors.DockerException, requests.RequestException):
            docker_container = await self.sys_run_in_executor(
                self.sys_docker.containers.get, self.name
            )
            self._meta = docker_container.attrs
            self.sys_docker.monitor.watch_container(docker_container)

            state = _container_state_from_model(docker_container)
            if not (
                skip_state_event_if_down
                and state in [ContainerState.STOPPED, ContainerState.FAILED]
            ):
                # Fire event with current state of container
                self.sys_bus.fire_event(
                    BusEvent.DOCKER_CONTAINER_STATE_CHANGE,
                    DockerContainerStateEvent(
                        self.name, state, cast(str, docker_container.id), int(time())
                    ),
                )

        with suppress(aiodocker.DockerError, requests.RequestException):
            if not self._meta and self.image:
                self._meta = await self.sys_docker.images.inspect(
                    f"{self.image}:{version!s}"
                )

        # Successful?
        if not self._meta:
            raise DockerError()
        _LOGGER.info("Attaching to %s with version %s", self.image, self.version)

    @Job(
        name="docker_interface_run",
        on_condition=DockerJobError,
        concurrency=JobConcurrency.GROUP_REJECT,
    )
    async def run(self) -> None:
        """Run Docker image."""
        raise NotImplementedError()

    async def _run(self, **kwargs) -> None:
        """Run Docker image with retry inf necessary."""
        if await self.is_running():
            return

        # Cleanup
        await self.stop()

        # Create & Run container
        try:
            docker_container = await self.sys_run_in_executor(
                self.sys_docker.run, self.image, **kwargs
            )
        except DockerNotFound as err:
            # If image is missing, capture the exception as this shouldn't happen
            await async_capture_exception(err)
            raise

        # Store metadata
        self._meta = docker_container.attrs

    @Job(
        name="docker_interface_stop",
        on_condition=DockerJobError,
        concurrency=JobConcurrency.GROUP_REJECT,
    )
    async def stop(self, remove_container: bool = True) -> None:
        """Stop/remove Docker container."""
        with suppress(DockerNotFound):
            await self.sys_run_in_executor(
                self.sys_docker.stop_container,
                self.name,
                self.timeout,
                remove_container,
            )

    @Job(
        name="docker_interface_start",
        on_condition=DockerJobError,
        concurrency=JobConcurrency.GROUP_REJECT,
    )
    def start(self) -> Awaitable[None]:
        """Start Docker container."""
        return self.sys_run_in_executor(self.sys_docker.start_container, self.name)

    @Job(
        name="docker_interface_remove",
        on_condition=DockerJobError,
        concurrency=JobConcurrency.GROUP_REJECT,
    )
    async def remove(self, *, remove_image: bool = True) -> None:
        """Remove Docker images."""
        if not self.image or not self.version:
            raise DockerError(
                "Cannot determine image and/or version from metadata!", _LOGGER.error
            )

        # Cleanup container
        with suppress(DockerError):
            await self.stop()

        if remove_image:
            await self.sys_docker.remove_image(self.image, self.version)

        self._meta = None

    @Job(
        name="docker_interface_check_image",
        on_condition=DockerJobError,
        concurrency=JobConcurrency.GROUP_REJECT,
    )
    async def check_image(
        self,
        version: AwesomeVersion,
        expected_image: str,
        expected_cpu_arch: CpuArch | None = None,
    ) -> None:
        """Check we have expected image with correct arch."""
        expected_image_cpu_arch = (
            str(expected_cpu_arch) if expected_cpu_arch else self.sys_arch.supervisor
        )
        image_name = f"{expected_image}:{version!s}"
        if self.image == expected_image:
            try:
                image = await self.sys_docker.images.inspect(image_name)
            except (aiodocker.DockerError, requests.RequestException) as err:
                raise DockerError(
                    f"Could not get {image_name} for check due to: {err!s}",
                    _LOGGER.error,
                ) from err

            image_arch = f"{image['Os']}/{image['Architecture']}"
            if "Variant" in image:
                image_arch = f"{image_arch}/{image['Variant']}"

            # If we have an image and its the right arch, all set
            # It seems that newer Docker version return a variant for arm64 images.
            # Make sure we match linux/arm64 and linux/arm64/v8.
            expected_image_arch = MAP_ARCH[expected_image_cpu_arch]
            if image_arch.startswith(expected_image_arch):
                return
            _LOGGER.info(
                "Image %s has arch %s, expected %s. Reinstalling.",
                image_name,
                image_arch,
                expected_image_arch,
            )

        # We're missing the image we need. Stop and clean up what we have then pull the right one
        with suppress(DockerError):
            await self.remove()
        await self.install(version, expected_image, arch=expected_image_cpu_arch)

    @Job(
        name="docker_interface_update",
        on_condition=DockerJobError,
        concurrency=JobConcurrency.GROUP_REJECT,
    )
    async def update(
        self,
        version: AwesomeVersion,
        image: str | None = None,
        latest: bool = False,
    ) -> None:
        """Update a Docker image."""
        image = image or self.image

        _LOGGER.info(
            "Updating image %s:%s to %s:%s", self.image, self.version, image, version
        )

        # Update docker image
        await self.install(version, image=image, latest=latest)

        # Stop container & cleanup
        with suppress(DockerError):
            await self.stop()

    async def logs(self) -> bytes:
        """Return Docker logs of container."""
        with suppress(DockerError):
            return await self.sys_run_in_executor(
                self.sys_docker.container_logs, self.name
            )

        return b""

    @Job(name="docker_interface_cleanup", concurrency=JobConcurrency.GROUP_QUEUE)
    async def cleanup(
        self,
        old_image: str | None = None,
        image: str | None = None,
        version: AwesomeVersion | None = None,
    ) -> None:
        """Check if old version exists and cleanup."""
        if not (use_image := image or self.image):
            raise DockerError("Cannot determine image from metadata!", _LOGGER.error)
        if not (use_version := version or self.version):
            raise DockerError("Cannot determine version from metadata!", _LOGGER.error)

        await self.sys_docker.cleanup_old_images(
            use_image, use_version, {old_image} if old_image else None
        )

    @Job(
        name="docker_interface_restart",
        on_condition=DockerJobError,
        concurrency=JobConcurrency.GROUP_REJECT,
    )
    def restart(self) -> Awaitable[None]:
        """Restart docker container."""
        return self.sys_run_in_executor(
            self.sys_docker.restart_container, self.name, self.timeout
        )

    @Job(
        name="docker_interface_execute_command",
        on_condition=DockerJobError,
        concurrency=JobConcurrency.GROUP_REJECT,
    )
    async def execute_command(self, command: str) -> CommandReturn:
        """Create a temporary container and run command."""
        raise NotImplementedError()

    async def stats(self) -> DockerStats:
        """Read and return stats from container."""
        stats = await self.sys_run_in_executor(
            self.sys_docker.container_stats, self.name
        )
        return DockerStats(stats)

    async def is_failed(self) -> bool:
        """Return True if Docker is failing state."""
        try:
            docker_container = await self.sys_run_in_executor(
                self.sys_docker.containers.get, self.name
            )
        except docker.errors.NotFound:
            return False
        except (docker.errors.DockerException, requests.RequestException) as err:
            raise DockerError() from err

        # container is not running
        if docker_container.status != "exited":
            return False

        # Check return value
        return int(docker_container.attrs["State"]["ExitCode"]) != 0

    async def get_latest_version(self) -> AwesomeVersion:
        """Return latest version of local image."""
        available_version: list[AwesomeVersion] = []
        try:
            for image in await self.sys_docker.images.list(
                filters=f'{{"reference": ["{self.image}"]}}'
            ):
                for tag in image["RepoTags"]:
                    version = AwesomeVersion(tag.partition(":")[2])
                    if version.strategy == AwesomeVersionStrategy.UNKNOWN:
                        continue
                    available_version.append(version)

            if not available_version:
                raise ValueError()

        except (aiodocker.DockerError, ValueError) as err:
            raise DockerNotFound(
                f"No version found for {self.image}", _LOGGER.info
            ) from err
        except requests.RequestException as err:
            raise DockerRequestError(
                f"Communication issues with dockerd on Host: {err}", _LOGGER.warning
            ) from err

        _LOGGER.info("Found %s versions: %s", self.image, available_version)

        # Sort version and return latest version
        available_version.sort(reverse=True)
        return available_version[0]

    @Job(
        name="docker_interface_run_inside",
        on_condition=DockerJobError,
        concurrency=JobConcurrency.GROUP_REJECT,
    )
    def run_inside(self, command: str) -> Awaitable[CommandReturn]:
        """Execute a command inside Docker container."""
        return self.sys_run_in_executor(
            self.sys_docker.container_run_inside, self.name, command
<<<<<<< HEAD
        )

    async def _validate_trust(self, image_id: str) -> None:
        """Validate trust of content."""
        checksum = image_id.partition(":")[2]
        return await self.sys_security.verify_own_content(checksum)

    @Job(
        name="docker_interface_check_trust",
        on_condition=DockerJobError,
        concurrency=JobConcurrency.GROUP_REJECT,
    )
    async def check_trust(self) -> None:
        """Check trust of exists Docker image."""
        try:
            image = await self.sys_docker.images.inspect(
                f"{self.image}:{self.version!s}"
            )
        except (aiodocker.DockerError, requests.RequestException):
            return

        await self._validate_trust(cast(str, image["Id"]))
=======
        )
>>>>>>> 8f2b0763
<|MERGE_RESOLUTION|>--- conflicted
+++ resolved
@@ -427,19 +427,6 @@
                 platform=MAP_ARCH[image_arch],
             )
 
-<<<<<<< HEAD
-            # Validate content
-            try:
-                await self._validate_trust(cast(str, docker_image["Id"]))
-            except CodeNotaryError:
-                with suppress(aiodocker.DockerError, requests.RequestException):
-                    await self.sys_docker.images.delete(
-                        f"{image}:{version!s}", force=True
-                    )
-                raise
-
-=======
->>>>>>> 8f2b0763
             # Tag latest
             if latest:
                 _LOGGER.info(
@@ -817,29 +804,4 @@
         """Execute a command inside Docker container."""
         return self.sys_run_in_executor(
             self.sys_docker.container_run_inside, self.name, command
-<<<<<<< HEAD
-        )
-
-    async def _validate_trust(self, image_id: str) -> None:
-        """Validate trust of content."""
-        checksum = image_id.partition(":")[2]
-        return await self.sys_security.verify_own_content(checksum)
-
-    @Job(
-        name="docker_interface_check_trust",
-        on_condition=DockerJobError,
-        concurrency=JobConcurrency.GROUP_REJECT,
-    )
-    async def check_trust(self) -> None:
-        """Check trust of exists Docker image."""
-        try:
-            image = await self.sys_docker.images.inspect(
-                f"{self.image}:{self.version!s}"
-            )
-        except (aiodocker.DockerError, requests.RequestException):
-            return
-
-        await self._validate_trust(cast(str, image["Id"]))
-=======
-        )
->>>>>>> 8f2b0763
+        )