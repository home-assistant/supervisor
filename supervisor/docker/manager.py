"""Manager for Supervisor Docker."""

import asyncio
from contextlib import suppress
from functools import partial
from ipaddress import IPv4Address
import logging
import os
from pathlib import Path
from typing import Any, Final, Self, cast

import attr
from awesomeversion import AwesomeVersion, AwesomeVersionCompareException
from docker import errors as docker_errors
from docker.api.client import APIClient
from docker.client import DockerClient
from docker.errors import DockerException, ImageNotFound, NotFound
from docker.models.containers import Container, ContainerCollection
from docker.models.images import Image, ImageCollection
from docker.models.networks import Network
from docker.types.daemon import CancellableStream
import requests

from ..const import (
    ATTR_ENABLE_IPV6,
    ATTR_REGISTRIES,
    DNS_SUFFIX,
    DOCKER_NETWORK,
    ENV_SUPERVISOR_CPU_RT,
    FILE_HASSIO_DOCKER,
    SOCKET_DOCKER,
)
from ..coresys import CoreSys
from ..exceptions import DockerAPIError, DockerError, DockerNotFound, DockerRequestError
from ..utils.common import FileConfiguration
from ..validate import SCHEMA_DOCKER_CONFIG
from .const import LABEL_MANAGED
from .monitor import DockerMonitor
from .network import DockerNetwork

_LOGGER: logging.Logger = logging.getLogger(__name__)

MIN_SUPPORTED_DOCKER: Final = AwesomeVersion("20.10.1")
DOCKER_NETWORK_HOST: Final = "host"


@attr.s(frozen=True)
class CommandReturn:
    """Return object from command run."""

    exit_code: int = attr.ib()
    output: bytes = attr.ib()


@attr.s(frozen=True)
class DockerInfo:
    """Return docker information."""

    version: AwesomeVersion = attr.ib()
    storage: str = attr.ib()
    logging: str = attr.ib()
    cgroup: str = attr.ib()

    @staticmethod
    def new(data: dict[str, Any]):
        """Create a object from docker info."""
        return DockerInfo(
            AwesomeVersion(data.get("ServerVersion", "0.0.0")),
            data.get("Driver", "unknown"),
            data.get("LoggingDriver", "unknown"),
            data.get("CgroupVersion", "1"),
        )

    @property
    def supported_version(self) -> bool:
        """Return true, if docker version is supported."""
        try:
            return self.version >= MIN_SUPPORTED_DOCKER
        except AwesomeVersionCompareException:
            return False

    @property
    def support_cpu_realtime(self) -> bool:
        """Return true, if CONFIG_RT_GROUP_SCHED is loaded."""
        if not Path("/sys/fs/cgroup/cpu/cpu.rt_runtime_us").exists():
            return False
        return bool(os.environ.get(ENV_SUPERVISOR_CPU_RT) == "1")


class DockerConfig(FileConfiguration):
    """Home Assistant core object for Docker configuration."""

    def __init__(self):
        """Initialize the JSON configuration."""
        super().__init__(FILE_HASSIO_DOCKER, SCHEMA_DOCKER_CONFIG)

    @property
    def enable_ipv6(self) -> bool:
        """Return IPv6 configuration for docker network."""
        return self._data.get(ATTR_ENABLE_IPV6, False)

    @enable_ipv6.setter
    def enable_ipv6(self, value: bool) -> None:
        """Set IPv6 configuration for docker network."""
        self._data[ATTR_ENABLE_IPV6] = value

    @property
    def registries(self) -> dict[str, Any]:
        """Return credentials for docker registries."""
        return self._data.get(ATTR_REGISTRIES, {})


class DockerAPI:
    """Docker Supervisor wrapper.

    This class is not AsyncIO safe!
    """

    def __init__(self, coresys: CoreSys):
        """Initialize Docker base wrapper."""
        self._docker: DockerClient | None = None
        self._network: DockerNetwork | None = None
        self._info: DockerInfo | None = None
        self.config: DockerConfig = DockerConfig()
        self._monitor: DockerMonitor = DockerMonitor(coresys)

    async def post_init(self) -> Self:
        """Post init actions that must be done in event loop."""
        self._docker = await asyncio.get_running_loop().run_in_executor(
            None,
            partial(
                DockerClient,
                base_url=f"unix:/{str(SOCKET_DOCKER)}",
                version="auto",
                timeout=900,
            ),
        )
        self._info = DockerInfo.new(self.docker.info())
        await self.config.read_data()
        self._network = await DockerNetwork(self.docker).post_init(
            self.config.enable_ipv6
        )
        return self

    @property
    def docker(self) -> DockerClient:
        """Get docker API client."""
        if not self._docker:
            raise RuntimeError("Docker API Client not initialized!")
        return self._docker

    @property
    def network(self) -> DockerNetwork:
        """Get Docker network."""
        if not self._network:
            raise RuntimeError("Docker Network not initialized!")
        return self._network

    @property
    def images(self) -> ImageCollection:
        """Return API images."""
        return self.docker.images

    @property
    def containers(self) -> ContainerCollection:
        """Return API containers."""
        return self.docker.containers

    @property
    def api(self) -> APIClient:
        """Return API containers."""
        return self.docker.api

    @property
    def info(self) -> DockerInfo:
        """Return local docker info."""
        if not self._info:
            raise RuntimeError("Docker Info not initialized!")
        return self._info

    @property
    def events(self) -> CancellableStream:
        """Return docker event stream."""
        return self.docker.events(decode=True)

    @property
    def monitor(self) -> DockerMonitor:
        """Return docker events monitor."""
        return self._monitor

    async def load(self) -> None:
        """Start docker events monitor."""
        await self.monitor.load()

    async def unload(self) -> None:
        """Stop docker events monitor."""
        await self.monitor.unload()

    def run(
        self,
        image: str,
        tag: str = "latest",
        dns: bool = True,
        ipv4: IPv4Address | None = None,
        **kwargs: Any,
    ) -> Container:
        """Create a Docker container and run it.

        Need run inside executor.
        """
        name: str | None = kwargs.get("name")
        network_mode: str | None = kwargs.get("network_mode")
        hostname: str | None = kwargs.get("hostname")

        if "labels" not in kwargs:
            kwargs["labels"] = {}
        elif isinstance(kwargs["labels"], list):
            kwargs["labels"] = dict.fromkeys(kwargs["labels"], "")

        kwargs["labels"][LABEL_MANAGED] = ""

        # Setup DNS
        if dns:
            kwargs["dns"] = [str(self.network.dns)]
            kwargs["dns_search"] = [DNS_SUFFIX]
            # CoreDNS forward plug-in fails in ~6s, then fallback triggers.
            # However, the default timeout of glibc and musl is 5s. Increase
            # default timeout to make sure CoreDNS fallback is working
            # on first query.
            kwargs["dns_opt"] = ["timeout:10"]
            if hostname:
                kwargs["domainname"] = DNS_SUFFIX

        # Setup network
        if not network_mode:
            kwargs["network"] = None

        # Create container
        try:
            container = self.containers.create(
                f"{image}:{tag}", use_config_proxy=False, **kwargs
            )
        except docker_errors.NotFound as err:
            raise DockerNotFound(
                f"Image {image}:{tag} does not exist for {name}", _LOGGER.error
            ) from err
        except docker_errors.DockerException as err:
            raise DockerAPIError(
                f"Can't create container from {name}: {err}", _LOGGER.error
            ) from err
        except requests.RequestException as err:
            raise DockerRequestError(
                f"Dockerd connection issue for {name}: {err}", _LOGGER.error
            ) from err

        # Attach network
        if not network_mode:
            alias = [hostname] if hostname else None
            try:
                self.network.attach_container(container, alias=alias, ipv4=ipv4)
            except DockerError:
                _LOGGER.warning("Can't attach %s to hassio-network!", name)
            else:
                with suppress(DockerError):
                    self.network.detach_default_bridge(container)
        else:
            host_network: Network = self.docker.networks.get(DOCKER_NETWORK_HOST)

            # Check if container is register on host
            # https://github.com/moby/moby/issues/23302
            if name and name in (
                val.get("Name")
                for val in host_network.attrs.get("Containers", {}).values()
            ):
                with suppress(docker_errors.NotFound):
                    host_network.disconnect(name, force=True)

        # Run container
        try:
            container.start()
        except docker_errors.DockerException as err:
            raise DockerAPIError(f"Can't start {name}: {err}", _LOGGER.error) from err
        except requests.RequestException as err:
            raise DockerRequestError(
                f"Dockerd connection issue for {name}: {err}", _LOGGER.error
            ) from err

        # Update metadata
        with suppress(docker_errors.DockerException, requests.RequestException):
            container.reload()

        return container

    def run_command(
        self,
        image: str,
        version: str = "latest",
<<<<<<< HEAD
        command: str | list[str] | None = None,
=======
        command: str | None = None,
>>>>>>> d1c1a2d4
        **kwargs: Any,
    ) -> CommandReturn:
        """Create a temporary container and run command.

        Need run inside executor.
        """
        stdout = kwargs.get("stdout", True)
        stderr = kwargs.get("stderr", True)

<<<<<<< HEAD
        image_tag = f"{image}:{version}"

        _LOGGER.info("Runing command '%s' on %s", command, image_tag)
        container = None
        try:
            container = self.docker.containers.run(
                image_tag,
=======
        image_with_tag = f"{image}:{version}"

        _LOGGER.info("Runing command '%s' on %s", command, image_with_tag)
        container = None
        try:
            container = self.docker.containers.run(
                image_with_tag,
>>>>>>> d1c1a2d4
                command=command,
                detach=True,
                network=self.network.name,
                detach=True,
                use_config_proxy=False,
                **kwargs,
            )

            # wait until command is done
            result = container.wait()
            output = container.logs(stdout=stdout, stderr=stderr)

        except (docker_errors.DockerException, requests.RequestException) as err:
            raise DockerError(f"Can't execute command: {err}", _LOGGER.error) from err

        finally:
            # cleanup container
            if container:
                with suppress(docker_errors.DockerException, requests.RequestException):
                    container.remove(force=True, v=True)

<<<<<<< HEAD
        return CommandReturn(result.get("StatusCode", 1), output)
=======
        return CommandReturn(result["StatusCode"], output)
>>>>>>> d1c1a2d4

    def repair(self) -> None:
        """Repair local docker overlayfs2 issues."""
        _LOGGER.info("Prune stale containers")
        try:
            output = self.docker.api.prune_containers()
            _LOGGER.debug("Containers prune: %s", output)
        except docker_errors.APIError as err:
            _LOGGER.warning("Error for containers prune: %s", err)

        _LOGGER.info("Prune stale images")
        try:
            output = self.docker.api.prune_images(filters={"dangling": False})
            _LOGGER.debug("Images prune: %s", output)
        except docker_errors.APIError as err:
            _LOGGER.warning("Error for images prune: %s", err)

        _LOGGER.info("Prune stale builds")
        try:
            output = self.docker.api.prune_builds()
            _LOGGER.debug("Builds prune: %s", output)
        except docker_errors.APIError as err:
            _LOGGER.warning("Error for builds prune: %s", err)

        _LOGGER.info("Prune stale volumes")
        try:
            output = self.docker.api.prune_builds()
            _LOGGER.debug("Volumes prune: %s", output)
        except docker_errors.APIError as err:
            _LOGGER.warning("Error for volumes prune: %s", err)

        _LOGGER.info("Prune stale networks")
        try:
            output = self.docker.api.prune_networks()
            _LOGGER.debug("Networks prune: %s", output)
        except docker_errors.APIError as err:
            _LOGGER.warning("Error for networks prune: %s", err)

        _LOGGER.info("Fix stale container on hassio network")
        try:
            self.prune_networks(DOCKER_NETWORK)
        except docker_errors.APIError as err:
            _LOGGER.warning("Error for networks hassio prune: %s", err)

        _LOGGER.info("Fix stale container on host network")
        try:
            self.prune_networks(DOCKER_NETWORK_HOST)
        except docker_errors.APIError as err:
            _LOGGER.warning("Error for networks host prune: %s", err)

    def prune_networks(self, network_name: str) -> None:
        """Prune stale container from network.

        Fix: https://github.com/moby/moby/issues/23302
        """
        network: Network = self.docker.networks.get(network_name)

        for cid, data in network.attrs.get("Containers", {}).items():
            try:
                self.docker.containers.get(cid)
                continue
            except docker_errors.NotFound:
                _LOGGER.debug(
                    "Docker network %s is corrupt on container: %s", network_name, cid
                )
            except (docker_errors.DockerException, requests.RequestException):
                _LOGGER.warning(
                    "Docker fatal error on container %s on %s", cid, network_name
                )
                continue

            with suppress(docker_errors.DockerException, requests.RequestException):
                network.disconnect(data.get("Name", cid), force=True)

    def container_is_initialized(
        self, name: str, image: str, version: AwesomeVersion
    ) -> bool:
        """Return True if docker container exists in good state and is built from expected image."""
        try:
            docker_container = self.containers.get(name)
            docker_image = self.images.get(f"{image}:{version}")
        except NotFound:
            return False
        except (DockerException, requests.RequestException) as err:
            raise DockerError() from err

        # Check the image is correct and state is good
        return (
            docker_container.image is not None
            and docker_container.image.id == docker_image.id
            and docker_container.status in ("exited", "running", "created")
        )

    def stop_container(
        self, name: str, timeout: int, remove_container: bool = True
    ) -> None:
        """Stop/remove Docker container."""
        try:
            docker_container: Container = self.containers.get(name)
        except NotFound:
            raise DockerNotFound() from None
        except (DockerException, requests.RequestException) as err:
            raise DockerError() from err

        if docker_container.status == "running":
            _LOGGER.info("Stopping %s application", name)
            with suppress(DockerException, requests.RequestException):
                docker_container.stop(timeout=timeout)

        if remove_container:
            with suppress(DockerException, requests.RequestException):
                _LOGGER.info("Cleaning %s application", name)
                docker_container.remove(force=True, v=True)

    def start_container(self, name: str) -> None:
        """Start Docker container."""
        try:
            docker_container: Container = self.containers.get(name)
        except NotFound:
            raise DockerNotFound(
                f"{name} not found for starting up", _LOGGER.error
            ) from None
        except (DockerException, requests.RequestException) as err:
            raise DockerError(
                f"Could not get {name} for starting up", _LOGGER.error
            ) from err

        _LOGGER.info("Starting %s", name)
        try:
            docker_container.start()
        except (DockerException, requests.RequestException) as err:
            raise DockerError(f"Can't start {name}: {err}", _LOGGER.error) from err

    def restart_container(self, name: str, timeout: int) -> None:
        """Restart docker container."""
        try:
            container: Container = self.containers.get(name)
        except NotFound:
            raise DockerNotFound() from None
        except (DockerException, requests.RequestException) as err:
            raise DockerError() from err

        _LOGGER.info("Restarting %s", name)
        try:
            container.restart(timeout=timeout)
        except (DockerException, requests.RequestException) as err:
            raise DockerError(f"Can't restart {name}: {err}", _LOGGER.warning) from err

    def container_logs(self, name: str, tail: int = 100) -> bytes:
        """Return Docker logs of container."""
        try:
            docker_container: Container = self.containers.get(name)
        except NotFound:
            raise DockerNotFound() from None
        except (DockerException, requests.RequestException) as err:
            raise DockerError() from err

        try:
            return docker_container.logs(tail=tail, stdout=True, stderr=True)
        except (DockerException, requests.RequestException) as err:
            raise DockerError(
                f"Can't grep logs from {name}: {err}", _LOGGER.warning
            ) from err

    def container_stats(self, name: str) -> dict[str, Any]:
        """Read and return stats from container."""
        try:
            docker_container: Container = self.containers.get(name)
        except NotFound:
            raise DockerNotFound() from None
        except (DockerException, requests.RequestException) as err:
            raise DockerError() from err

        # container is not running
        if docker_container.status != "running":
            raise DockerError(f"Container {name} is not running", _LOGGER.error)

        try:
            return docker_container.stats(stream=False)
        except (DockerException, requests.RequestException) as err:
            raise DockerError(
                f"Can't read stats from {name}: {err}", _LOGGER.error
            ) from err

    def container_run_inside(self, name: str, command: str) -> CommandReturn:
        """Execute a command inside Docker container."""
        try:
            docker_container: Container = self.containers.get(name)
        except NotFound:
            raise DockerNotFound() from None
        except (DockerException, requests.RequestException) as err:
            raise DockerError() from err

        # Execute
        try:
            code, output = docker_container.exec_run(command)
        except (DockerException, requests.RequestException) as err:
            raise DockerError() from err

        return CommandReturn(code, output)

    def remove_image(
        self, image: str, version: AwesomeVersion, latest: bool = True
    ) -> None:
        """Remove a Docker image by version and latest."""
        try:
            if latest:
                _LOGGER.info("Removing image %s with latest", image)
                with suppress(ImageNotFound):
                    self.images.remove(image=f"{image}:latest", force=True)

            _LOGGER.info("Removing image %s with %s", image, version)
            with suppress(ImageNotFound):
                self.images.remove(image=f"{image}:{version!s}", force=True)

        except (DockerException, requests.RequestException) as err:
            raise DockerError(
                f"Can't remove image {image}: {err}", _LOGGER.warning
            ) from err

    def import_image(self, tar_file: Path) -> Image | None:
        """Import a tar file as image."""
        try:
            with tar_file.open("rb") as read_tar:
                docker_image_list: list[Image] = self.images.load(read_tar)  # type: ignore

            if len(docker_image_list) != 1:
                _LOGGER.warning(
                    "Unexpected image count %d while importing image from tar",
                    len(docker_image_list),
                )
                return None
            return docker_image_list[0]
        except (DockerException, OSError) as err:
            raise DockerError(
                f"Can't import image from tar: {err}", _LOGGER.error
            ) from err

    def export_image(self, image: str, version: AwesomeVersion, tar_file: Path) -> None:
        """Export current images into a tar file."""
        try:
            docker_image = self.api.get_image(f"{image}:{version}")
        except (DockerException, requests.RequestException) as err:
            raise DockerError(
                f"Can't fetch image {image}: {err}", _LOGGER.error
            ) from err

        _LOGGER.info("Export image %s to %s", image, tar_file)
        try:
            with tar_file.open("wb") as write_tar:
                for chunk in docker_image:
                    write_tar.write(chunk)
        except (OSError, requests.RequestException) as err:
            raise DockerError(
                f"Can't write tar file {tar_file}: {err}", _LOGGER.error
            ) from err

        _LOGGER.info("Export image %s done", image)

    def cleanup_old_images(
        self,
        current_image: str,
        current_version: AwesomeVersion,
        old_images: set[str] | None = None,
        *,
        keep_images: set[str] | None = None,
    ) -> None:
        """Clean up old versions of an image."""
        image = f"{current_image}:{current_version!s}"
        try:
            keep = {cast(str, self.images.get(image).id)}
        except ImageNotFound:
            raise DockerNotFound(
                f"{current_image} not found for cleanup", _LOGGER.warning
            ) from None
        except (DockerException, requests.RequestException) as err:
            raise DockerError(
                f"Can't get {current_image} for cleanup", _LOGGER.warning
            ) from err

        if keep_images:
            keep_images -= {image}
            try:
                for image in keep_images:
                    # If its not found, no need to preserve it from getting removed
                    with suppress(ImageNotFound):
                        keep.add(cast(str, self.images.get(image).id))
            except (DockerException, requests.RequestException) as err:
                raise DockerError(
                    f"Failed to get one or more images from {keep} during cleanup",
                    _LOGGER.warning,
                ) from err

        # Cleanup old and current
        image_names = list(
            old_images | {current_image} if old_images else {current_image}
        )
        try:
            # This API accepts a list of image names. Tested and confirmed working on docker==7.1.0
            # Its typing does say only `str` though. Bit concerning, could an update break this?
            images_list = self.images.list(name=image_names)  # type: ignore
        except (DockerException, requests.RequestException) as err:
            raise DockerError(
                f"Corrupt docker overlayfs found: {err}", _LOGGER.warning
            ) from err

        for docker_image in images_list:
            if docker_image.id in keep:
                continue

            with suppress(DockerException, requests.RequestException):
                _LOGGER.info("Cleanup images: %s", docker_image.tags)
                self.images.remove(docker_image.id, force=True)<|MERGE_RESOLUTION|>--- conflicted
+++ resolved
@@ -295,11 +295,7 @@
         self,
         image: str,
         version: str = "latest",
-<<<<<<< HEAD
         command: str | list[str] | None = None,
-=======
-        command: str | None = None,
->>>>>>> d1c1a2d4
         **kwargs: Any,
     ) -> CommandReturn:
         """Create a temporary container and run command.
@@ -309,15 +305,6 @@
         stdout = kwargs.get("stdout", True)
         stderr = kwargs.get("stderr", True)
 
-<<<<<<< HEAD
-        image_tag = f"{image}:{version}"
-
-        _LOGGER.info("Runing command '%s' on %s", command, image_tag)
-        container = None
-        try:
-            container = self.docker.containers.run(
-                image_tag,
-=======
         image_with_tag = f"{image}:{version}"
 
         _LOGGER.info("Runing command '%s' on %s", command, image_with_tag)
@@ -325,11 +312,9 @@
         try:
             container = self.docker.containers.run(
                 image_with_tag,
->>>>>>> d1c1a2d4
                 command=command,
                 detach=True,
                 network=self.network.name,
-                detach=True,
                 use_config_proxy=False,
                 **kwargs,
             )
@@ -347,11 +332,7 @@
                 with suppress(docker_errors.DockerException, requests.RequestException):
                     container.remove(force=True, v=True)
 
-<<<<<<< HEAD
-        return CommandReturn(result.get("StatusCode", 1), output)
-=======
         return CommandReturn(result["StatusCode"], output)
->>>>>>> d1c1a2d4
 
     def repair(self) -> None:
         """Repair local docker overlayfs2 issues."""
