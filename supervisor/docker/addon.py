--- conflicted
+++ resolved
@@ -361,13 +361,8 @@
                     Mount(
                         type=MountType.BIND,
                         source=self.addon.path_extern_config.as_posix(),
-<<<<<<< HEAD
-                        target=addon_mapping[MAP_ADDON_CONFIG].get("target", "/addon_config"),
+                        target=addon_mapping[MAP_ADDON_CONFIG].get("target", "/config"),
                         read_only=addon_mapping[MAP_ADDON_CONFIG]["read_only"],
-=======
-                        target="/config",
-                        read_only=addon_mapping[MAP_ADDON_CONFIG],
->>>>>>> cca74da1
                     )
                 )
 
@@ -378,11 +373,7 @@
                         type=MountType.BIND,
                         source=self.sys_config.path_extern_homeassistant.as_posix(),
                         target="/homeassistant",
-<<<<<<< HEAD
-                        read_only=addon_mapping[MAP_HOMEASSISTANT_CONFIG]["read_only"],
-=======
                         read_only=addon_mapping[MAP_HOMEASSISTANT_CONFIG],
->>>>>>> cca74da1
                     )
                 )
 
