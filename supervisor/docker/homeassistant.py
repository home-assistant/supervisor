--- conflicted
+++ resolved
@@ -237,27 +237,8 @@
 
     async def is_initialize(self) -> bool:
         """Return True if Docker container exists."""
-<<<<<<< HEAD
         if not self.sys_homeassistant.version:
             return False
         return await self.sys_docker.container_is_initialized(
             self.name, self.image, self.sys_homeassistant.version
-        )
-
-    async def _validate_trust(self, image_id: str) -> None:
-        """Validate trust of content."""
-        try:
-            if self.version in {None, LANDINGPAGE} or self.version < _VERIFY_TRUST:
-                return
-        except AwesomeVersionCompareException:
-            return
-
-        await super()._validate_trust(image_id)
-=======
-        return self.sys_run_in_executor(
-            self.sys_docker.container_is_initialized,
-            self.name,
-            self.image,
-            self.sys_homeassistant.version,
-        )
->>>>>>> 8f2b0763
+        )