--- conflicted
+++ resolved
@@ -7,18 +7,13 @@
 from typing import Any, Optional
 
 import attr
-<<<<<<< HEAD
 from awesomeversion import AwesomeVersion, AwesomeVersionCompareException
-import docker
-=======
-from awesomeversion import AwesomeVersion, AwesomeVersionCompare
 from docker import errors as docker_errors
 from docker.api.client import APIClient
 from docker.client import DockerClient
 from docker.models.containers import Container, ContainerCollection
 from docker.models.images import ImageCollection
 from docker.models.networks import Network
->>>>>>> 828cf773
 import requests
 
 from ..const import (
