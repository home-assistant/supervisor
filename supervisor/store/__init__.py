"""Add-on Store handler."""
import asyncio
import logging
from pathlib import Path
from typing import Dict, List

import voluptuous as vol

from supervisor.store.validate import SCHEMA_REPOSITORY_CONFIG
from supervisor.utils.json import read_json_file

from ..const import REPOSITORY_CORE, REPOSITORY_LOCAL
from ..coresys import CoreSys, CoreSysAttributes
<<<<<<< HEAD
from ..exceptions import JsonFileError, StoreError, StoreGitError
=======
from ..exceptions import JsonFileError
from ..job.decorator import Job, JobCondition
>>>>>>> a18b706f
from .addon import AddonStore
from .data import StoreData
from .repository import Repository

_LOGGER: logging.Logger = logging.getLogger(__name__)

BUILTIN_REPOSITORIES = {REPOSITORY_CORE, REPOSITORY_LOCAL}


class StoreManager(CoreSysAttributes):
    """Manage add-ons inside Supervisor."""

    def __init__(self, coresys: CoreSys):
        """Initialize Docker base wrapper."""
        self.coresys: CoreSys = coresys
        self.data = StoreData(coresys)
        self.repositories: Dict[str, Repository] = {}

    @property
    def all(self) -> List[Repository]:
        """Return list of add-on repositories."""
        return list(self.repositories.values())

    async def load(self) -> None:
        """Start up add-on management."""
        self.data.update()

        # Init Supervisor built-in repositories
        repositories = set(self.sys_config.addons_repositories) | BUILTIN_REPOSITORIES

        # Init custom repositories and load add-ons
        await self.update_repositories(repositories)

    async def reload(self) -> None:
        """Update add-ons from repository and reload list."""
        tasks = [repository.update() for repository in self.repositories.values()]
        if tasks:
            await asyncio.wait(tasks)

        # read data from repositories
        await self.load()
        self._read_addons()

    @Job(conditions=[JobCondition.INTERNET, JobCondition.HEALTHY])
    async def update_repositories(self, list_repositories):
        """Add a new custom repository."""
        job = self.sys_jobs.get_job("storemanager_update_repositories")
        new_rep = set(list_repositories)
        old_rep = set(self.repositories)

        # add new repository
        async def _add_repository(url: str, step: int):
            """Add a repository."""
            await job.update(
                progress=job.progress + step, stage=f"Checking {url} started"
            )
            repository = Repository(self.coresys, url)
            try:
                await repository.load()
            except StoreGitError as err:
                _LOGGER.error("Can't load data from repository %s", url)
                raise StoreError() from err

            # don't add built-in repository to config
            if url not in BUILTIN_REPOSITORIES:
                # Verify that it is a add-on repository
                repository_file = Path(repository.git.path, "repository.json")
                try:
                    await self.sys_run_in_executor(
                        SCHEMA_REPOSITORY_CONFIG, read_json_file(repository_file)
                    )
                except (JsonFileError, vol.Invalid) as err:
                    _LOGGER.error("%s is not a valid add-on repository. %s", url, err)
                    await repository.remove()
                    return

                self.sys_config.add_addon_repository(url)

            self.repositories[url] = repository

        await job.update(progress=10, stage="Check repositories")
        repos = new_rep - old_rep
        tasks = [_add_repository(url, 80 / len(repos)) for url in repos]
        if tasks:
            await asyncio.wait(tasks)

        # del new repository
        for url in old_rep - new_rep - BUILTIN_REPOSITORIES:
            await self.repositories.pop(url).remove()
            self.sys_config.drop_addon_repository(url)

        # update data
        await job.update(progress=90, stage="Update addons")
        self.data.update()

        await job.update(progress=95, stage="Read addons")
        self._read_addons()

        await job.update(progress=100)

    def _read_addons(self) -> None:
        """Reload add-ons inside store."""
        all_addons = set(self.data.addons)

        # calc diff
        add_addons = all_addons - set(self.sys_addons.store)
        del_addons = set(self.sys_addons.store) - all_addons

        _LOGGER.info(
            "Loading add-ons from store: %d all - %d new - %d remove",
            len(all_addons),
            len(add_addons),
            len(del_addons),
        )

        # new addons
        for slug in add_addons:
            self.sys_addons.store[slug] = AddonStore(self.coresys, slug)

        # remove
        for slug in del_addons:
            self.sys_addons.store.pop(slug)<|MERGE_RESOLUTION|>--- conflicted
+++ resolved
@@ -11,12 +11,8 @@
 
 from ..const import REPOSITORY_CORE, REPOSITORY_LOCAL
 from ..coresys import CoreSys, CoreSysAttributes
-<<<<<<< HEAD
 from ..exceptions import JsonFileError, StoreError, StoreGitError
-=======
-from ..exceptions import JsonFileError
 from ..job.decorator import Job, JobCondition
->>>>>>> a18b706f
 from .addon import AddonStore
 from .data import StoreData
 from .repository import Repository
