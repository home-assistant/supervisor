"""Init file for Supervisor add-on data."""
import logging
from pathlib import Path
from typing import Any, Dict

import voluptuous as vol
from voluptuous.humanize import humanize_error

from ..addons.validate import SCHEMA_ADDON_CONFIG
from ..const import (
    ATTR_LOCATON,
    ATTR_REPOSITORY,
    ATTR_SLUG,
<<<<<<< HEAD
    ATTR_TANSLATIONS,
=======
    FILE_SUFFIX_CONFIGURATION,
>>>>>>> 29132e7f
    REPOSITORY_CORE,
    REPOSITORY_LOCAL,
)
from ..coresys import CoreSys, CoreSysAttributes
from ..exceptions import JsonFileError, YamlFileError
from ..resolution.const import ContextType, IssueType, SuggestionType
from ..utils import find_one_filetype, read_json_or_yaml_file
from ..utils.json import read_json_file
from .const import StoreType
from .utils import extract_hash_from_path
from .validate import SCHEMA_REPOSITORY_CONFIG

_LOGGER: logging.Logger = logging.getLogger(__name__)


class StoreData(CoreSysAttributes):
    """Hold data for Add-ons inside Supervisor."""

    def __init__(self, coresys: CoreSys):
        """Initialize data holder."""
        self.coresys: CoreSys = coresys
        self.repositories: Dict[str, Any] = {}
        self.addons: Dict[str, Any] = {}

    def update(self) -> None:
        """Read data from add-on repository."""
        self.repositories.clear()
        self.addons.clear()

        # read core repository
        self._read_addons_folder(self.sys_config.path_addons_core, REPOSITORY_CORE)

        # read local repository
        self._read_addons_folder(self.sys_config.path_addons_local, REPOSITORY_LOCAL)

        # add built-in repositories information
        self._set_builtin_repositories()

        # read custom git repositories
        for repository_element in self.sys_config.path_addons_git.iterdir():
            if repository_element.is_dir():
                self._read_git_repository(repository_element)

    def _read_git_repository(self, path: Path) -> None:
        """Process a custom repository folder."""
        slug = extract_hash_from_path(path)

        # exists repository json
        repository_file = find_one_filetype(
            path, "repository", FILE_SUFFIX_CONFIGURATION
        )

        try:
            repository_info = SCHEMA_REPOSITORY_CONFIG(
                read_json_or_yaml_file(repository_file)
            )
        except (JsonFileError, YamlFileError):
            _LOGGER.warning(
                "Can't read repository information from %s", repository_file
            )
            return
        except vol.Invalid:
            _LOGGER.warning("Repository parse error %s", repository_file)
            return

        # process data
        self.repositories[slug] = repository_info
        self._read_addons_folder(path, slug)

    def _read_addons_folder(self, path: Path, repository: Dict) -> None:
        """Read data from add-ons folder."""
        try:
            # Generate a list without artefact, safe for corruptions
            addon_list = [
                addon
                for addon in path.glob("**/config.*")
                if ".git" not in addon.parts
                and ".github" not in addon.parts
                and addon.suffix in FILE_SUFFIX_CONFIGURATION
            ]
        except OSError as err:
            suggestion = None
            if path.stem != StoreType.LOCAL:
                suggestion = [SuggestionType.EXECUTE_RESET]
            self.sys_resolution.create_issue(
                IssueType.CORRUPT_REPOSITORY,
                ContextType.STORE,
                reference=path.stem,
                suggestions=suggestion,
            )
            _LOGGER.critical(
                "Can't process %s because of Filesystem issues: %s", repository, err
            )
            return

        for addon in addon_list:
            try:
                addon_config = read_json_or_yaml_file(addon)
            except JsonFileError:
                _LOGGER.warning("Can't read %s from repository %s", addon, repository)
                continue

            # validate
            try:
                addon_config = SCHEMA_ADDON_CONFIG(addon_config)
            except vol.Invalid as ex:
                _LOGGER.warning(
                    "Can't read %s: %s", addon, humanize_error(addon_config, ex)
                )
                continue

            # Generate slug
            addon_slug = f"{repository}_{addon_config[ATTR_SLUG]}"

            # store
            addon_config[ATTR_REPOSITORY] = repository
            addon_config[ATTR_LOCATON] = str(addon.parent)
            addon_config[ATTR_TANSLATIONS] = self._read_addon_translations(addon.parent)
            self.addons[addon_slug] = addon_config

    def _set_builtin_repositories(self):
        """Add local built-in repository into dataset."""
        try:
            builtin_file = Path(__file__).parent.joinpath("built-in.json")
            builtin_data = read_json_file(builtin_file)
        except JsonFileError:
            _LOGGER.warning("Can't read built-in json")
            return

        # core repository
        self.repositories[REPOSITORY_CORE] = builtin_data[REPOSITORY_CORE]

        # local repository
        self.repositories[REPOSITORY_LOCAL] = builtin_data[REPOSITORY_LOCAL]

    def _read_addon_translations(self, addon_path: Path) -> dict:
        """Read translations from add-ons folder."""
        translations_dir = addon_path / "translations"
        translations = {}

        if not translations_dir.exists():
            return translations

        for translation in translations_dir.glob("*.json"):
            try:
                translations[translation.stem] = read_json_file(translation)
            except JsonFileError:
                _LOGGER.warning("Can't read translations from %s", translation)
                continue

        return translations<|MERGE_RESOLUTION|>--- conflicted
+++ resolved
@@ -11,11 +11,8 @@
     ATTR_LOCATON,
     ATTR_REPOSITORY,
     ATTR_SLUG,
-<<<<<<< HEAD
     ATTR_TANSLATIONS,
-=======
     FILE_SUFFIX_CONFIGURATION,
->>>>>>> 29132e7f
     REPOSITORY_CORE,
     REPOSITORY_LOCAL,
 )
