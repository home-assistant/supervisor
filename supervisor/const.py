--- conflicted
+++ resolved
@@ -102,7 +102,6 @@
 ATTR_AUDIO_OUTPUT = "audio_output"
 ATTR_AUTH_API = "auth_api"
 ATTR_AUTO_UART = "auto_uart"
-<<<<<<< HEAD
 ATTR_AUTO_UPDATE = "auto_update"
 ATTR_AVAILABLE = "available"
 ATTR_BLK_READ = "blk_read"
@@ -114,10 +113,8 @@
 ATTR_BUILD_FROM = "build_from"
 ATTR_CARD = "card"
 ATTR_CHANGELOG = "changelog"
-=======
 ATTR_USB = "usb"
 ATTR_LAST_BOOT = "last_boot"
->>>>>>> 948019cc
 ATTR_CHANNEL = "channel"
 ATTR_CHASSIS = "chassis"
 ATTR_CLI = "cli"
