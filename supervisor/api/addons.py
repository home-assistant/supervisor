--- conflicted
+++ resolved
@@ -98,7 +98,7 @@
 from ..docker.stats import DockerStats
 from ..exceptions import APIError, APIForbidden, PwnedError, PwnedSecret
 from ..validate import docker_ports
-from .const import ATTR_SIGNED, CONTENT_TYPE_BINARY
+from .const import ATTR_SIGNED, CONTENT_TYPE_BINARY, CONTENT_TYPE_PNG
 from .utils import api_process, api_process_raw, api_validate, json_loads
 
 _LOGGER: logging.Logger = logging.getLogger(__name__)
@@ -409,8 +409,7 @@
     @api_process_raw(CONTENT_TYPE_BINARY)
     def logs(self, request: web.Request) -> Awaitable[bytes]:
         """Return logs from add-on."""
-<<<<<<< HEAD
-        addon = self._extract_addon_installed(request)
+        addon = self._extract_addon(request)
         return addon.logs()
 
     @api_process_raw(CONTENT_TYPE_PNG)
@@ -461,24 +460,6 @@
         with addon.path_logo.open("rb") as png:
             return png.read()
 
-    @api_process_raw(CONTENT_TYPE_TEXT)
-    async def changelog(self, request: web.Request) -> str:
-        """Return changelog from add-on."""
-        addon = self._extract_addon(request)
-        if not addon.with_changelog:
-            raise APIError(f"No changelog found for add-on {addon.slug}!")
-
-        with addon.path_changelog.open("r") as changelog:
-            return changelog.read()
-
-    @api_process_raw(CONTENT_TYPE_TEXT)
-    async def documentation(self, request: web.Request) -> str:
-        """Return documentation from add-on."""
-=======
->>>>>>> 48eb1e89
-        addon = self._extract_addon(request)
-        return addon.logs()
-
     @api_process
     async def stdin(self, request: web.Request) -> None:
         """Write to stdin of add-on."""
