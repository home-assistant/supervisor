"""Init file for Supervisor Home Assistant RESTful API."""
import asyncio
from typing import Any, Awaitable

from aiohttp import web
import voluptuous as vol

from ..addons import AnyAddon
<<<<<<< HEAD
from ..api.utils import api_process, api_process_raw, api_validate
=======
from ..addons.utils import rating_security
from ..api.const import ATTR_SIGNED
from ..api.utils import api_process, api_validate
>>>>>>> 3b3cd61e
from ..const import (
    ATTR_ADDONS,
    ATTR_ADVANCED,
    ATTR_APPARMOR,
    ATTR_ARCH,
    ATTR_AUTH_API,
    ATTR_AVAILABLE,
    ATTR_BACKUP,
    ATTR_BUILD,
    ATTR_DESCRIPTON,
    ATTR_DETACHED,
    ATTR_DOCKER_API,
    ATTR_DOCUMENTATION,
    ATTR_FULL_ACCESS,
    ATTR_HASSIO_API,
    ATTR_HASSIO_ROLE,
    ATTR_HOMEASSISTANT,
    ATTR_HOMEASSISTANT_API,
    ATTR_HOST_NETWORK,
    ATTR_HOST_PID,
    ATTR_ICON,
    ATTR_INGRESS,
    ATTR_INSTALLED,
    ATTR_LOGO,
    ATTR_LONG_DESCRIPTION,
    ATTR_MAINTAINER,
    ATTR_NAME,
    ATTR_RATING,
    ATTR_REPOSITORIES,
    ATTR_REPOSITORY,
    ATTR_SLUG,
    ATTR_SOURCE,
    ATTR_STAGE,
    ATTR_UPDATE_AVAILABLE,
    ATTR_URL,
    ATTR_VERSION,
    ATTR_VERSION_LATEST,
    REQUEST_FROM,
)
from ..coresys import CoreSysAttributes
from ..exceptions import APIError, APIForbidden
from ..store.addon import AddonStore
from ..store.repository import Repository
from ..store.validate import validate_repository
from .const import CONTENT_TYPE_PNG, CONTENT_TYPE_TEXT

SCHEMA_UPDATE = vol.Schema(
    {
        vol.Optional(ATTR_BACKUP): bool,
    }
)

SCHEMA_ADD_REPOSITORY = vol.Schema(
    {vol.Required(ATTR_REPOSITORY): vol.All(str, validate_repository)}
)


class APIStore(CoreSysAttributes):
    """Handle RESTful API for store functions."""

    def _extract_addon(self, request: web.Request, installed=False) -> AnyAddon:
        """Return add-on, throw an exception it it doesn't exist."""
        addon_slug: str = request.match_info.get("addon")
        addon_version: str = request.match_info.get("version", "latest")

        if installed:
            addon = self.sys_addons.local.get(addon_slug)
            if addon is None or not addon.is_installed:
                raise APIError(f"Addon {addon_slug} is not installed")
        else:
            addon = self.sys_addons.store.get(addon_slug)

        if not addon:
            raise APIError(
                f"Addon {addon_slug} with version {addon_version} does not exist in the store"
            )

        return addon

    def _extract_repository(self, request: web.Request) -> Repository:
        """Return repository, throw an exception it it doesn't exist."""
        repository_slug: str = request.match_info.get("repository")

        repository = self.sys_store.get(repository_slug)
        if not repository:
            raise APIError(f"Repository {repository_slug} does not exist in the store")

        return repository

    def _generate_addon_information(
        self, addon: AddonStore, extended: bool = False
    ) -> dict[str, Any]:
        """Generate addon information."""

        data = {
            ATTR_ADVANCED: addon.advanced,
            ATTR_ARCH: addon.supported_arch,
            ATTR_AVAILABLE: addon.available,
            ATTR_BUILD: addon.need_build,
            ATTR_DESCRIPTON: addon.description,
            ATTR_DOCUMENTATION: addon.with_documentation,
            ATTR_HOMEASSISTANT: addon.homeassistant_version,
            ATTR_ICON: addon.with_icon,
            ATTR_INSTALLED: addon.is_installed,
            ATTR_LOGO: addon.with_logo,
            ATTR_NAME: addon.name,
            ATTR_REPOSITORY: addon.repository,
            ATTR_SLUG: addon.slug,
            ATTR_STAGE: addon.stage,
            ATTR_UPDATE_AVAILABLE: addon.need_update if addon.is_installed else False,
            ATTR_URL: addon.url,
            ATTR_VERSION_LATEST: addon.latest_version,
            ATTR_VERSION: addon.version if addon.is_installed else None,
        }
        if extended:
            data.update(
                {
                    ATTR_APPARMOR: addon.apparmor,
                    ATTR_AUTH_API: addon.access_auth_api,
                    ATTR_DETACHED: addon.is_detached,
                    ATTR_DOCKER_API: addon.access_docker_api,
                    ATTR_FULL_ACCESS: addon.with_full_access,
                    ATTR_HASSIO_API: addon.access_hassio_api,
                    ATTR_HASSIO_ROLE: addon.hassio_role,
                    ATTR_HOMEASSISTANT_API: addon.access_homeassistant_api,
                    ATTR_HOST_NETWORK: addon.host_network,
                    ATTR_HOST_PID: addon.host_pid,
                    ATTR_INGRESS: addon.with_ingress,
                    ATTR_LONG_DESCRIPTION: addon.long_description,
                    ATTR_RATING: rating_security(addon),
                    ATTR_SIGNED: addon.signed,
                }
            )

        return data

    def _generate_repository_information(
        self, repository: Repository
    ) -> dict[str, Any]:
        """Generate repository information."""
        return {
            ATTR_SLUG: repository.slug,
            ATTR_NAME: repository.name,
            ATTR_SOURCE: repository.source,
            ATTR_URL: repository.url,
            ATTR_MAINTAINER: repository.maintainer,
        }

    @api_process
    async def reload(self, request: web.Request) -> None:
        """Reload all add-on data from store."""
        await asyncio.shield(self.sys_store.reload())

    @api_process
    async def store_info(self, request: web.Request) -> dict[str, Any]:
        """Return store information."""
        return {
            ATTR_ADDONS: [
                self._generate_addon_information(self.sys_addons.store[addon])
                for addon in self.sys_addons.store
            ],
            ATTR_REPOSITORIES: [
                self._generate_repository_information(repository)
                for repository in self.sys_store.all
            ],
        }

    @api_process
    async def addons_list(self, request: web.Request) -> list[dict[str, Any]]:
        """Return all store add-ons."""
        return [
            self._generate_addon_information(self.sys_addons.store[addon])
            for addon in self.sys_addons.store
        ]

    @api_process
    def addons_addon_install(self, request: web.Request) -> Awaitable[None]:
        """Install add-on."""
        addon = self._extract_addon(request)
        return asyncio.shield(addon.install())

    @api_process
    async def addons_addon_update(self, request: web.Request) -> None:
        """Update add-on."""
        addon = self._extract_addon(request, installed=True)
        if addon == request.get(REQUEST_FROM):
            raise APIForbidden(f"Add-on {addon.slug} can't update itself!")

        body = await api_validate(SCHEMA_UPDATE, request)

        return await asyncio.shield(addon.update(backup=body.get(ATTR_BACKUP)))

    @api_process
    async def addons_addon_info(self, request: web.Request) -> dict[str, Any]:
        """Return add-on information."""
        addon: AddonStore = self._extract_addon(request)
        return self._generate_addon_information(addon, True)

    @api_process_raw(CONTENT_TYPE_PNG)
    async def addons_addon_icon(self, request: web.Request) -> bytes:
        """Return icon from add-on."""
        addon = self._extract_addon(request)
        if not addon.with_icon:
            raise APIError(f"No icon found for add-on {addon.slug}!")

        with addon.path_icon.open("rb") as png:
            return png.read()

    @api_process_raw(CONTENT_TYPE_PNG)
    async def addons_addon_logo(self, request: web.Request) -> bytes:
        """Return logo from add-on."""
        addon = self._extract_addon(request)
        if not addon.with_logo:
            raise APIError(f"No logo found for add-on {addon.slug}!")

        with addon.path_logo.open("rb") as png:
            return png.read()

    @api_process_raw(CONTENT_TYPE_TEXT)
    async def addons_addon_changelog(self, request: web.Request) -> str:
        """Return changelog from add-on."""
        addon = self._extract_addon(request)
        if not addon.with_changelog:
            raise APIError(f"No changelog found for add-on {addon.slug}!")

        with addon.path_changelog.open("r") as changelog:
            return changelog.read()

    @api_process_raw(CONTENT_TYPE_TEXT)
    async def addons_addon_documentation(self, request: web.Request) -> str:
        """Return documentation from add-on."""
        addon = self._extract_addon(request)
        if not addon.with_documentation:
            raise APIError(f"No documentation found for add-on {addon.slug}!")

        with addon.path_documentation.open("r") as documentation:
            return documentation.read()

    @api_process
    async def repositories_list(self, request: web.Request) -> list[dict[str, Any]]:
        """Return all repositories."""
        return [
            self._generate_repository_information(repository)
            for repository in self.sys_store.all
        ]

    @api_process
    async def repositories_repository_info(
        self, request: web.Request
    ) -> dict[str, Any]:
        """Return repository information."""
        repository: Repository = self._extract_repository(request)
        return self._generate_repository_information(repository)

    @api_process
    async def add_repository(self, request: web.Request):
        """Add repository to the store."""
        body = await api_validate(SCHEMA_ADD_REPOSITORY, request)
        await asyncio.shield(self.sys_store.add_repository(body[ATTR_REPOSITORY]))

    @api_process
    async def remove_repository(self, request: web.Request):
        """Remove repository from the store."""
        repository: Repository = self._extract_repository(request)
        await asyncio.shield(self.sys_store.remove_repository(repository))<|MERGE_RESOLUTION|>--- conflicted
+++ resolved
@@ -6,13 +6,9 @@
 import voluptuous as vol
 
 from ..addons import AnyAddon
-<<<<<<< HEAD
-from ..api.utils import api_process, api_process_raw, api_validate
-=======
 from ..addons.utils import rating_security
 from ..api.const import ATTR_SIGNED
-from ..api.utils import api_process, api_validate
->>>>>>> 3b3cd61e
+from ..api.utils import api_process, api_process_raw, api_validate
 from ..const import (
     ATTR_ADDONS,
     ATTR_ADVANCED,
