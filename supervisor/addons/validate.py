--- conflicted
+++ resolved
@@ -278,15 +278,10 @@
 
 
         # 2023-10 "config" became "homeassistant" so /config can be used for addon's public config
-<<<<<<< HEAD
         volumes = [RE_VOLUME.match(entry) for entry in config.get(ATTR_MAP, []) if type(entry) is not dict]
         volumes.extend([RE_VOLUME.match(entry.get("name")) for entry in config.get(ATTR_MAP, []) if type(entry) is dict])
 
-        if any(volume and volume.group(1) for volume in volumes):
-=======
-        volumes = [RE_VOLUME.match(entry) for entry in config.get(ATTR_MAP, [])]
         if any(volume and volume.group(1) == MAP_CONFIG for volume in volumes):
->>>>>>> d7d34d36
             if any(
                 volume
                 and volume.group(1) in {MAP_ADDON_CONFIG, MAP_HOMEASSISTANT_CONFIG}
