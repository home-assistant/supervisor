"""Info control for host."""
import logging
from typing import List

from ..coresys import CoreSys, CoreSysAttributes
from ..exceptions import DBusError, DBusNotConnectedError, HostNotSupportedError

_LOGGER: logging.Logger = logging.getLogger(__name__)


class NetworkManager(CoreSysAttributes):
    """Handle local network setup."""

    def __init__(self, coresys: CoreSys):
        """Initialize system center handling."""
        self.coresys: CoreSys = coresys

    @property
    def dns_servers(self) -> List[str]:
        """Return a list of local DNS servers."""
        # Read all local dns servers
        servers: List[str] = []
        for config in self.sys_dbus.network.dns.configuration:
            if config.vpn or not config.nameservers:
                continue
            servers.extend(config.nameservers)

        return [f"dns://{server}" for server in list(dict.fromkeys(servers))]

    async def update(self):
        """Update properties over dbus."""
        _LOGGER.info("Update local network information")
        try:
            await self.sys_dbus.network.update()
        except DBusError:
<<<<<<< HEAD
            _LOGGER.warning("Can't update host system information!")
        except DBusNotConnectedError:
=======
            _LOGGER.warning("Can't update host DNS system information!")
        except DBusNotConnectedError as err:
>>>>>>> 979586cd
            _LOGGER.error("No hostname D-Bus connection available")
            raise HostNotSupportedError() from err<|MERGE_RESOLUTION|>--- conflicted
+++ resolved
@@ -33,12 +33,7 @@
         try:
             await self.sys_dbus.network.update()
         except DBusError:
-<<<<<<< HEAD
-            _LOGGER.warning("Can't update host system information!")
-        except DBusNotConnectedError:
-=======
             _LOGGER.warning("Can't update host DNS system information!")
         except DBusNotConnectedError as err:
->>>>>>> 979586cd
             _LOGGER.error("No hostname D-Bus connection available")
             raise HostNotSupportedError() from err