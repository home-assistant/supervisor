"""Connection object for Network Manager."""

import logging
from typing import Any

from dbus_fast import Variant
from dbus_fast.aio.message_bus import MessageBus

from ...const import DBUS_NAME_NM
from ...interface import DBusInterface
from ...utils import dbus_connected
from ..configuration import (
    ConnectionProperties,
    EthernetProperties,
    Ip4Properties,
    Ip6Properties,
    IpAddress,
    MatchProperties,
    VlanProperties,
    WirelessProperties,
    WirelessSecurityProperties,
)

CONF_ATTR_CONNECTION = "connection"
CONF_ATTR_MATCH = "match"
CONF_ATTR_802_ETHERNET = "802-3-ethernet"
CONF_ATTR_802_WIRELESS = "802-11-wireless"
CONF_ATTR_802_WIRELESS_SECURITY = "802-11-wireless-security"
CONF_ATTR_VLAN = "vlan"
CONF_ATTR_IPV4 = "ipv4"
CONF_ATTR_IPV6 = "ipv6"

CONF_ATTR_CONNECTION_ID = "id"
CONF_ATTR_CONNECTION_UUID = "uuid"
CONF_ATTR_CONNECTION_TYPE = "type"
CONF_ATTR_CONNECTION_LLMNR = "llmnr"
CONF_ATTR_CONNECTION_MDNS = "mdns"
CONF_ATTR_CONNECTION_AUTOCONNECT = "autoconnect"
CONF_ATTR_CONNECTION_INTERFACE_NAME = "interface-name"

CONF_ATTR_MATCH_PATH = "path"

CONF_ATTR_VLAN_ID = "id"
CONF_ATTR_VLAN_PARENT = "parent"

CONF_ATTR_802_ETHERNET_ASSIGNED_MAC = "assigned-mac-address"

CONF_ATTR_802_WIRELESS_MODE = "mode"
CONF_ATTR_802_WIRELESS_ASSIGNED_MAC = "assigned-mac-address"
CONF_ATTR_802_WIRELESS_SSID = "ssid"
CONF_ATTR_802_WIRELESS_POWERSAVE = "powersave"
CONF_ATTR_802_WIRELESS_SECURITY_AUTH_ALG = "auth-alg"
CONF_ATTR_802_WIRELESS_SECURITY_KEY_MGMT = "key-mgmt"
CONF_ATTR_802_WIRELESS_SECURITY_PSK = "psk"

CONF_ATTR_IPV4_METHOD = "method"
CONF_ATTR_IPV4_ADDRESS_DATA = "address-data"
CONF_ATTR_IPV4_GATEWAY = "gateway"
CONF_ATTR_IPV4_DNS = "dns"

CONF_ATTR_IPV6_METHOD = "method"
CONF_ATTR_IPV6_ADDR_GEN_MODE = "addr-gen-mode"
CONF_ATTR_IPV6_PRIVACY = "ip6-privacy"
CONF_ATTR_IPV6_ADDRESS_DATA = "address-data"
CONF_ATTR_IPV6_GATEWAY = "gateway"
CONF_ATTR_IPV6_DNS = "dns"

IPV4_6_IGNORE_FIELDS = [
    "addresses",
    "address-data",
    "dns",
    "dns-data",
    "gateway",
    "method",
    "addr-gen-mode",
    "ip6-privacy",
]

_LOGGER: logging.Logger = logging.getLogger(__name__)


def _merge_settings_attribute(
    base_settings: dict[str, dict[str, Variant]],
    new_settings: dict[str, dict[str, Variant]],
    attribute: str,
    *,
    ignore_current_value: list[str] | None = None,
) -> None:
    """Merge settings attribute if present."""
    if attribute in new_settings:
        if attribute in base_settings:
            if ignore_current_value:
                for field in ignore_current_value:
                    base_settings[attribute].pop(field, None)

            base_settings[attribute].update(new_settings[attribute])
        else:
            base_settings[attribute] = new_settings[attribute]


class NetworkSetting(DBusInterface):
    """Network connection setting object for Network Manager.

    https://networkmanager.dev/docs/api/1.48.0/gdbus-org.freedesktop.NetworkManager.Settings.Connection.html
    """

    bus_name: str = DBUS_NAME_NM

    def __init__(self, object_path: str) -> None:
        """Initialize NetworkConnection object."""
        self._object_path: str = object_path

        self._connection: ConnectionProperties | None = None
        self._wireless: WirelessProperties | None = None
        self._wireless_security: WirelessSecurityProperties | None = None
        self._ethernet: EthernetProperties | None = None
        self._vlan: VlanProperties | None = None
        self._ipv4: Ip4Properties | None = None
        self._ipv6: Ip6Properties | None = None
        self._match: MatchProperties | None = None
        super().__init__()

    @property
    def object_path(self) -> str:
        """Object path for dbus object."""
        return self._object_path

    @property
    def connection(self) -> ConnectionProperties | None:
        """Return connection properties if any."""
        return self._connection

    @property
    def wireless(self) -> WirelessProperties | None:
        """Return wireless properties if any."""
        return self._wireless

    @property
    def wireless_security(self) -> WirelessSecurityProperties | None:
        """Return wireless security properties if any."""
        return self._wireless_security

    @property
    def ethernet(self) -> EthernetProperties | None:
        """Return Ethernet properties if any."""
        return self._ethernet

    @property
    def vlan(self) -> VlanProperties | None:
        """Return Vlan properties if any."""
        return self._vlan

    @property
<<<<<<< HEAD
    def ipv4(self) -> IpProperties | None:
        """Return IPv4 properties if any."""
=======
    def ipv4(self) -> Ip4Properties | None:
        """Return ipv4 properties if any."""
>>>>>>> 52b24e17
        return self._ipv4

    @property
    def ipv6(self) -> Ip6Properties | None:
        """Return IPv6 properties if any."""
        return self._ipv6

    @property
    def match(self) -> MatchProperties | None:
        """Return match properties if any."""
        return self._match

    @dbus_connected
    async def get_settings(self) -> dict[str, Any]:
        """Return connection settings."""
        return await self.connected_dbus.Settings.Connection.call("get_settings")

    @dbus_connected
    async def update(self, settings: dict[str, dict[str, Variant]]) -> None:
        """Update connection settings."""
        new_settings: dict[
            str, dict[str, Variant]
        ] = await self.connected_dbus.Settings.Connection.call(
            "get_settings", unpack_variants=False
        )

        _merge_settings_attribute(
            new_settings,
            settings,
            CONF_ATTR_CONNECTION,
            ignore_current_value=[CONF_ATTR_CONNECTION_INTERFACE_NAME],
        )
        _merge_settings_attribute(new_settings, settings, CONF_ATTR_802_ETHERNET)
        _merge_settings_attribute(new_settings, settings, CONF_ATTR_802_WIRELESS)
        _merge_settings_attribute(
            new_settings, settings, CONF_ATTR_802_WIRELESS_SECURITY
        )
        _merge_settings_attribute(new_settings, settings, CONF_ATTR_VLAN)
        _merge_settings_attribute(
            new_settings,
            settings,
            CONF_ATTR_IPV4,
            ignore_current_value=IPV4_6_IGNORE_FIELDS,
        )
        _merge_settings_attribute(
            new_settings,
            settings,
            CONF_ATTR_IPV6,
            ignore_current_value=IPV4_6_IGNORE_FIELDS,
        )
        _merge_settings_attribute(new_settings, settings, CONF_ATTR_MATCH)

        await self.connected_dbus.Settings.Connection.call("update", new_settings)

    @dbus_connected
    async def delete(self) -> None:
        """Delete connection settings."""
        await self.connected_dbus.Settings.Connection.call("delete")

    async def connect(self, bus: MessageBus) -> None:
        """Get connection information."""
        await super().connect(bus)
        await self.reload()

        self.connected_dbus.Settings.Connection.on("updated", self.reload)

    @dbus_connected
    async def reload(self):
        """Get current settings for connection."""
        data = await self.get_settings()

        # Get configuration settings we care about
        # See: https://developer-old.gnome.org/NetworkManager/stable/ch01.html
        if CONF_ATTR_CONNECTION in data:
            self._connection = ConnectionProperties(
                id=data[CONF_ATTR_CONNECTION].get(CONF_ATTR_CONNECTION_ID),
                uuid=data[CONF_ATTR_CONNECTION].get(CONF_ATTR_CONNECTION_UUID),
                type=data[CONF_ATTR_CONNECTION].get(CONF_ATTR_CONNECTION_TYPE),
                interface_name=data[CONF_ATTR_CONNECTION].get(
                    CONF_ATTR_CONNECTION_INTERFACE_NAME
                ),
            )

        if CONF_ATTR_802_ETHERNET in data:
            self._ethernet = EthernetProperties(
                assigned_mac=data[CONF_ATTR_802_ETHERNET].get(
                    CONF_ATTR_802_ETHERNET_ASSIGNED_MAC
                ),
            )

        if CONF_ATTR_802_WIRELESS in data:
            self._wireless = WirelessProperties(
                ssid=bytes(
                    data[CONF_ATTR_802_WIRELESS].get(CONF_ATTR_802_WIRELESS_SSID, [])
                ).decode(),
                assigned_mac=data[CONF_ATTR_802_WIRELESS].get(
                    CONF_ATTR_802_WIRELESS_ASSIGNED_MAC
                ),
                mode=data[CONF_ATTR_802_WIRELESS].get(CONF_ATTR_802_WIRELESS_MODE),
                powersave=data[CONF_ATTR_802_WIRELESS].get(
                    CONF_ATTR_802_WIRELESS_POWERSAVE
                ),
            )

        if CONF_ATTR_802_WIRELESS_SECURITY in data:
            self._wireless_security = WirelessSecurityProperties(
                auth_alg=data[CONF_ATTR_802_WIRELESS_SECURITY].get(
                    CONF_ATTR_802_WIRELESS_SECURITY_AUTH_ALG
                ),
                key_mgmt=data[CONF_ATTR_802_WIRELESS_SECURITY].get(
                    CONF_ATTR_802_WIRELESS_SECURITY_KEY_MGMT
                ),
                psk=data[CONF_ATTR_802_WIRELESS_SECURITY].get(
                    CONF_ATTR_802_WIRELESS_SECURITY_PSK
                ),
            )

        if CONF_ATTR_VLAN in data:
            if CONF_ATTR_VLAN_ID in data[CONF_ATTR_VLAN]:
                self._vlan = VlanProperties(
                    data[CONF_ATTR_VLAN][CONF_ATTR_VLAN_ID],
                    data[CONF_ATTR_VLAN].get(CONF_ATTR_VLAN_PARENT),
                )
            else:
                self._vlan = None
                _LOGGER.warning(
                    "Network settings for vlan connection %s missing required vlan id, cannot process it",
                    self.connection.interface_name,
                )

        if CONF_ATTR_IPV4 in data:
            address_data = None
            if ips := data[CONF_ATTR_IPV4].get(CONF_ATTR_IPV4_ADDRESS_DATA):
                address_data = [IpAddress(ip["address"], ip["prefix"]) for ip in ips]
            self._ipv4 = Ip4Properties(
                method=data[CONF_ATTR_IPV4].get(CONF_ATTR_IPV4_METHOD),
                address_data=address_data,
                gateway=data[CONF_ATTR_IPV4].get(CONF_ATTR_IPV4_GATEWAY),
                dns=data[CONF_ATTR_IPV4].get(CONF_ATTR_IPV4_DNS),
            )

        if CONF_ATTR_IPV6 in data:
            address_data = None
            if ips := data[CONF_ATTR_IPV6].get(CONF_ATTR_IPV6_ADDRESS_DATA):
                address_data = [IpAddress(ip["address"], ip["prefix"]) for ip in ips]
            self._ipv6 = Ip6Properties(
                method=data[CONF_ATTR_IPV6].get(CONF_ATTR_IPV6_METHOD),
                addr_gen_mode=data[CONF_ATTR_IPV6].get(CONF_ATTR_IPV6_ADDR_GEN_MODE),
                ip6_privacy=data[CONF_ATTR_IPV6].get(CONF_ATTR_IPV6_PRIVACY),
                address_data=address_data,
                gateway=data[CONF_ATTR_IPV6].get(CONF_ATTR_IPV6_GATEWAY),
                dns=data[CONF_ATTR_IPV6].get(CONF_ATTR_IPV6_DNS),
            )

        if CONF_ATTR_MATCH in data:
            self._match = MatchProperties(
                data[CONF_ATTR_MATCH].get(CONF_ATTR_MATCH_PATH)
            )<|MERGE_RESOLUTION|>--- conflicted
+++ resolved
@@ -151,13 +151,8 @@
         return self._vlan
 
     @property
-<<<<<<< HEAD
-    def ipv4(self) -> IpProperties | None:
+    def ipv4(self) -> Ip4Properties | None:
         """Return IPv4 properties if any."""
-=======
-    def ipv4(self) -> Ip4Properties | None:
-        """Return ipv4 properties if any."""
->>>>>>> 52b24e17
         return self._ipv4
 
     @property
